/* -*- Mode: Java; tab-width: 4; indent-tabs-mode: nil; c-basic-offset: 4 -*- /
/* vim: set shiftwidth=4 tabstop=8 autoindent cindent expandtab: */

"use strict";

var ERRORS = 0, WARNINGS = 1, TODOS = 5;
var verbosity = WARNINGS;

function log(msg) {
    if (console && console.log)
        console.log(msg);
    else if (print)
        print(msg);
}

function warn(msg) {
    if (verbosity >= WARNINGS)
        log("Warning: "+ msg);
}

function error(msg) {
    throw new Error(msg);
}

function TODO(what) {
    if (verbosity >= TODOS)
        log("TODO: "+ what);
}

function malformed(msg) {
    error("Malformed PDF: "+ msg);
}

function assert(cond, msg) {
    if (!cond)
        error(msg);
}

// In a well-formed PDF, |cond| holds.  If it doesn't, subsequent
// behavior is undefined.
function assertWellFormed(cond, msg) {
    if (!cond)
        malformed(msg);
}

function shadow(obj, prop, value) {
    Object.defineProperty(obj, prop, { value: value, enumerable: true });
    return value;
}

var Stream = (function() {
    function constructor(arrayBuffer, start, length, dict) {
        this.bytes = Uint8Array(arrayBuffer);
        this.start = start || 0;
        this.pos = this.start;
        this.end = (start + length) || this.bytes.byteLength;
        this.dict = dict;
    }

    constructor.prototype = {
        get length() {
            return this.end - this.start;
        },
        getByte: function() {
            var bytes = this.bytes;
            if (this.pos >= this.end)
                return -1;
            return bytes[this.pos++];
        },
        // returns subarray of original buffer
        // should only be read
        getBytes: function(length) {
            var bytes = this.bytes;
            var pos = this.pos;
            var end = pos + length;
            var strEnd = this.end;
            if (!end || end > strEnd)
                end = strEnd;
            
            this.pos = end;
            return bytes.subarray(pos, end);
        },
        lookChar: function() {
            var bytes = this.bytes;
            if (this.pos >= this.end)
                return;
            return String.fromCharCode(bytes[this.pos]);
        },
        getChar: function() {
            var ch = this.lookChar();
            if (!ch)
                return ch;
            this.pos++;
            return ch;
        },
        skip: function(n) {
            if (!n && !IsNum(n))
                n = 1;
            this.pos += n;
        },
        reset: function() {
            this.pos = this.start;
        },
        moveStart: function() {
            this.start = this.pos;
        },
        makeSubStream: function(start, length, dict) {
            return new Stream(this.bytes.buffer, start, length, dict);
        }
    };

    return constructor;
})();

var StringStream = (function() {
    function constructor(str) {
        var length = str.length;
        var bytes = Uint8Array(length);
        for (var n = 0; n < length; ++n)
            bytes[n] = str.charCodeAt(n);
        Stream.call(this, bytes);
    }

    constructor.prototype = Stream.prototype;

    return constructor;
})();

var FlateStream = (function() {
    const codeLenCodeMap = Uint32Array([
        16, 17, 18, 0, 8, 7, 9, 6, 10, 5, 11, 4, 12, 3, 13, 2, 14, 1, 15
    ]);

    const lengthDecode = Uint32Array([
        0x00003, 0x00004, 0x00005, 0x00006, 0x00007, 0x00008, 0x00009,
        0x0000a, 0x1000b, 0x1000d, 0x1000f, 0x10011, 0x20013, 0x20017,
        0x2001b, 0x2001f, 0x30023, 0x3002b, 0x30033, 0x3003b, 0x40043,
        0x40053, 0x40063, 0x40073, 0x50083, 0x500a3, 0x500c3, 0x500e3,
        0x00102, 0x00102, 0x00102
    ]);

    const distDecode = Uint32Array([
        0x00001, 0x00002, 0x00003, 0x00004, 0x10005, 0x10007, 0x20009,
        0x2000d, 0x30011, 0x30019, 0x40021, 0x40031, 0x50041, 0x50061,
        0x60081, 0x600c1, 0x70101, 0x70181, 0x80201, 0x80301, 0x90401,
        0x90601, 0xa0801, 0xa0c01, 0xb1001, 0xb1801, 0xc2001, 0xc3001,
        0xd4001, 0xd6001
    ]);

    const fixedLitCodeTab = [Uint32Array([
        0x70100, 0x80050, 0x80010, 0x80118, 0x70110, 0x80070, 0x80030,
        0x900c0, 0x70108, 0x80060, 0x80020, 0x900a0, 0x80000, 0x80080,
        0x80040, 0x900e0, 0x70104, 0x80058, 0x80018, 0x90090, 0x70114,
        0x80078, 0x80038, 0x900d0, 0x7010c, 0x80068, 0x80028, 0x900b0,
        0x80008, 0x80088, 0x80048, 0x900f0, 0x70102, 0x80054, 0x80014,
        0x8011c, 0x70112, 0x80074, 0x80034, 0x900c8, 0x7010a, 0x80064,
        0x80024, 0x900a8, 0x80004, 0x80084, 0x80044, 0x900e8, 0x70106,
        0x8005c, 0x8001c, 0x90098, 0x70116, 0x8007c, 0x8003c, 0x900d8,
        0x7010e, 0x8006c, 0x8002c, 0x900b8, 0x8000c, 0x8008c, 0x8004c,
        0x900f8, 0x70101, 0x80052, 0x80012, 0x8011a, 0x70111, 0x80072,
        0x80032, 0x900c4, 0x70109, 0x80062, 0x80022, 0x900a4, 0x80002,
        0x80082, 0x80042, 0x900e4, 0x70105, 0x8005a, 0x8001a, 0x90094,
        0x70115, 0x8007a, 0x8003a, 0x900d4, 0x7010d, 0x8006a, 0x8002a,
        0x900b4, 0x8000a, 0x8008a, 0x8004a, 0x900f4, 0x70103, 0x80056,
        0x80016, 0x8011e, 0x70113, 0x80076, 0x80036, 0x900cc, 0x7010b,
        0x80066, 0x80026, 0x900ac, 0x80006, 0x80086, 0x80046, 0x900ec,
        0x70107, 0x8005e, 0x8001e, 0x9009c, 0x70117, 0x8007e, 0x8003e,
        0x900dc, 0x7010f, 0x8006e, 0x8002e, 0x900bc, 0x8000e, 0x8008e,
        0x8004e, 0x900fc, 0x70100, 0x80051, 0x80011, 0x80119, 0x70110,
        0x80071, 0x80031, 0x900c2, 0x70108, 0x80061, 0x80021, 0x900a2,
        0x80001, 0x80081, 0x80041, 0x900e2, 0x70104, 0x80059, 0x80019,
        0x90092, 0x70114, 0x80079, 0x80039, 0x900d2, 0x7010c, 0x80069,
        0x80029, 0x900b2, 0x80009, 0x80089, 0x80049, 0x900f2, 0x70102,
        0x80055, 0x80015, 0x8011d, 0x70112, 0x80075, 0x80035, 0x900ca,
        0x7010a, 0x80065, 0x80025, 0x900aa, 0x80005, 0x80085, 0x80045,
        0x900ea, 0x70106, 0x8005d, 0x8001d, 0x9009a, 0x70116, 0x8007d,
        0x8003d, 0x900da, 0x7010e, 0x8006d, 0x8002d, 0x900ba, 0x8000d,
        0x8008d, 0x8004d, 0x900fa, 0x70101, 0x80053, 0x80013, 0x8011b,
        0x70111, 0x80073, 0x80033, 0x900c6, 0x70109, 0x80063, 0x80023,
        0x900a6, 0x80003, 0x80083, 0x80043, 0x900e6, 0x70105, 0x8005b,
        0x8001b, 0x90096, 0x70115, 0x8007b, 0x8003b, 0x900d6, 0x7010d,
        0x8006b, 0x8002b, 0x900b6, 0x8000b, 0x8008b, 0x8004b, 0x900f6,
        0x70103, 0x80057, 0x80017, 0x8011f, 0x70113, 0x80077, 0x80037,
        0x900ce, 0x7010b, 0x80067, 0x80027, 0x900ae, 0x80007, 0x80087,
        0x80047, 0x900ee, 0x70107, 0x8005f, 0x8001f, 0x9009e, 0x70117,
        0x8007f, 0x8003f, 0x900de, 0x7010f, 0x8006f, 0x8002f, 0x900be,
        0x8000f, 0x8008f, 0x8004f, 0x900fe, 0x70100, 0x80050, 0x80010,
        0x80118, 0x70110, 0x80070, 0x80030, 0x900c1, 0x70108, 0x80060,
        0x80020, 0x900a1, 0x80000, 0x80080, 0x80040, 0x900e1, 0x70104,
        0x80058, 0x80018, 0x90091, 0x70114, 0x80078, 0x80038, 0x900d1,
        0x7010c, 0x80068, 0x80028, 0x900b1, 0x80008, 0x80088, 0x80048,
        0x900f1, 0x70102, 0x80054, 0x80014, 0x8011c, 0x70112, 0x80074,
        0x80034, 0x900c9, 0x7010a, 0x80064, 0x80024, 0x900a9, 0x80004,
        0x80084, 0x80044, 0x900e9, 0x70106, 0x8005c, 0x8001c, 0x90099,
        0x70116, 0x8007c, 0x8003c, 0x900d9, 0x7010e, 0x8006c, 0x8002c,
        0x900b9, 0x8000c, 0x8008c, 0x8004c, 0x900f9, 0x70101, 0x80052,
        0x80012, 0x8011a, 0x70111, 0x80072, 0x80032, 0x900c5, 0x70109,
        0x80062, 0x80022, 0x900a5, 0x80002, 0x80082, 0x80042, 0x900e5,
        0x70105, 0x8005a, 0x8001a, 0x90095, 0x70115, 0x8007a, 0x8003a,
        0x900d5, 0x7010d, 0x8006a, 0x8002a, 0x900b5, 0x8000a, 0x8008a,
        0x8004a, 0x900f5, 0x70103, 0x80056, 0x80016, 0x8011e, 0x70113,
        0x80076, 0x80036, 0x900cd, 0x7010b, 0x80066, 0x80026, 0x900ad,
        0x80006, 0x80086, 0x80046, 0x900ed, 0x70107, 0x8005e, 0x8001e,
        0x9009d, 0x70117, 0x8007e, 0x8003e, 0x900dd, 0x7010f, 0x8006e,
        0x8002e, 0x900bd, 0x8000e, 0x8008e, 0x8004e, 0x900fd, 0x70100,
        0x80051, 0x80011, 0x80119, 0x70110, 0x80071, 0x80031, 0x900c3,
        0x70108, 0x80061, 0x80021, 0x900a3, 0x80001, 0x80081, 0x80041,
        0x900e3, 0x70104, 0x80059, 0x80019, 0x90093, 0x70114, 0x80079,
        0x80039, 0x900d3, 0x7010c, 0x80069, 0x80029, 0x900b3, 0x80009,
        0x80089, 0x80049, 0x900f3, 0x70102, 0x80055, 0x80015, 0x8011d,
        0x70112, 0x80075, 0x80035, 0x900cb, 0x7010a, 0x80065, 0x80025,
        0x900ab, 0x80005, 0x80085, 0x80045, 0x900eb, 0x70106, 0x8005d,
        0x8001d, 0x9009b, 0x70116, 0x8007d, 0x8003d, 0x900db, 0x7010e,
        0x8006d, 0x8002d, 0x900bb, 0x8000d, 0x8008d, 0x8004d, 0x900fb,
        0x70101, 0x80053, 0x80013, 0x8011b, 0x70111, 0x80073, 0x80033,
        0x900c7, 0x70109, 0x80063, 0x80023, 0x900a7, 0x80003, 0x80083,
        0x80043, 0x900e7, 0x70105, 0x8005b, 0x8001b, 0x90097, 0x70115,
        0x8007b, 0x8003b, 0x900d7, 0x7010d, 0x8006b, 0x8002b, 0x900b7,
        0x8000b, 0x8008b, 0x8004b, 0x900f7, 0x70103, 0x80057, 0x80017,
        0x8011f, 0x70113, 0x80077, 0x80037, 0x900cf, 0x7010b, 0x80067,
        0x80027, 0x900af, 0x80007, 0x80087, 0x80047, 0x900ef, 0x70107,
        0x8005f, 0x8001f, 0x9009f, 0x70117, 0x8007f, 0x8003f, 0x900df,
        0x7010f, 0x8006f, 0x8002f, 0x900bf, 0x8000f, 0x8008f, 0x8004f,
        0x900ff
    ]), 9];

    const fixedDistCodeTab = [Uint32Array([
        0x50000, 0x50010, 0x50008, 0x50018, 0x50004, 0x50014, 0x5000c,
        0x5001c, 0x50002, 0x50012, 0x5000a, 0x5001a, 0x50006, 0x50016,
        0x5000e, 0x00000, 0x50001, 0x50011, 0x50009, 0x50019, 0x50005,
        0x50015, 0x5000d, 0x5001d, 0x50003, 0x50013, 0x5000b, 0x5001b,
        0x50007, 0x50017, 0x5000f, 0x00000
    ]), 5];

    function constructor(stream) {
        var bytes = stream.getBytes();
        var bytesPos = 0;

        this.dict = stream.dict;
        var cmf = bytes[bytesPos++];
        var flg = bytes[bytesPos++];
        if (cmf == -1 || flg == -1)
            error("Invalid header in flate stream");
        if ((cmf & 0x0f) != 0x08)
            error("Unknown compression method in flate stream");
        if ((((cmf << 8) + flg) % 31) != 0)
            error("Bad FCHECK in flate stream");
        if (flg & 0x20)
            error("FDICT bit set in flate stream");

        this.bytes = bytes;
        this.bytesPos = bytesPos;
        this.eof = false;
        this.codeSize = 0;
        this.codeBuf = 0;
        
        this.pos = 0;
        this.bufferLength = 0;
    }

    constructor.prototype = {
        getBits: function(bits) {
            var codeSize = this.codeSize;
            var codeBuf = this.codeBuf;
            var bytes = this.bytes;
            var bytesPos = this.bytesPos;

            var b;
            while (codeSize < bits) {
                if (typeof (b = bytes[bytesPos++]) == "undefined")
                    error("Bad encoding in flate stream");
                codeBuf |= b << codeSize;
                codeSize += 8;
            }
            b = codeBuf & ((1 << bits) - 1);
            this.codeBuf = codeBuf >> bits;
            this.codeSize = codeSize -= bits;
            this.bytesPos = bytesPos;
            return b;
        },
        getCode: function(table) {
            var codes = table[0];
            var maxLen = table[1];
            var codeSize = this.codeSize;
            var codeBuf = this.codeBuf;
            var bytes = this.bytes;
            var bytesPos = this.bytesPos;

            while (codeSize < maxLen) {
                var b;
                if (typeof (b = bytes[bytesPos++]) == "undefined")
                    error("Bad encoding in flate stream");
                codeBuf |= (b << codeSize);
                codeSize += 8;
            }
            var code = codes[codeBuf & ((1 << maxLen) - 1)];
            var codeLen = code >> 16;
            var codeVal = code & 0xffff;
            if (codeSize == 0|| codeSize < codeLen || codeLen == 0)
                error("Bad encoding in flate stream");
            this.codeBuf = (codeBuf >> codeLen);
            this.codeSize = (codeSize - codeLen);
            this.bytesPos = bytesPos;
            return codeVal;
        },
        ensureBuffer: function(requested) {
            var buffer = this.buffer;
            var current = buffer ? buffer.byteLength : 0;
            if (requested < current)
                return buffer;
            var size = 512;
            while (size < requested)
                size <<= 1;
            var buffer2 = Uint8Array(size);
            for (var i = 0; i < current; ++i)
                buffer2[i] = buffer[i];
            return this.buffer = buffer2;
        },
        getByte: function() {
            var pos = this.pos;
<<<<<<< HEAD
            while (this.bufferLength <= pos) {
=======
            if (bufferLength <= pos) {
>>>>>>> f3fcbd0f
                if (this.eof)
                    return;
                this.readBlock();
            }
            return this.buffer[this.pos++];
        },
        getBytes: function(length) {
            var pos = this.pos;

            while (!this.eof && this.bufferLength < pos + length)
                this.readBlock();

            var end = pos + length;
            var bufEnd = this.bufferLength;

            if (end > bufEnd)
                end = bufEnd;

            this.pos = end;
            return this.buffer.subarray(pos, end)
        },
        lookChar: function() {
            var pos = this.pos;
<<<<<<< HEAD
            while (this.bufferLength <= pos) {
=======
            if (bufferLength <= pos) {
>>>>>>> f3fcbd0f
                if (this.eof)
                    return;
                this.readBlock();
            }
            return String.fromCharCode(this.buffer[pos]);
        },
        getChar: function() {
            var ch = this.lookChar();
            // shouldnt matter what the position is if we get past the eof
            // so no need to check if ch is undefined
            this.pos++;
            return ch;
        },
        skip: function(n) {
            if (!n)
                n = 1;
            this.pos += n;    
        },
        generateHuffmanTable: function(lengths) {
            var n = lengths.length;

            // find max code length
            var maxLen = 0;
            for (var i = 0; i < n; ++i) {
                if (lengths[i] > maxLen)
                    maxLen = lengths[i];
            }

            // build the table
            var size = 1 << maxLen;
            var codes = Uint32Array(size);
            for (var len = 1, code = 0, skip = 2;
                 len <= maxLen;
                 ++len, code <<= 1, skip <<= 1) {
                for (var val = 0; val < n; ++val) {
                    if (lengths[val] == len) {
                        // bit-reverse the code
                        var code2 = 0;
                        var t = code;
                        for (var i = 0; i < len; ++i) {
                            code2 = (code2 << 1) | (t & 1);
                            t >>= 1;
                        }

                        // fill the table entries
                        for (var i = code2; i < size; i += skip)
                            codes[i] = (len << 16) | val;

                        ++code;
                    }
                }
            }

            return [codes, maxLen];
        },
        readBlock: function() {
            function repeat(stream, array, len, offset, what) {
                var repeat = stream.getBits(len) + offset;
                while (repeat-- > 0)
                    array[i++] = what;
            }

            var bytes = this.bytes;
            var bytesPos = this.bytesPos;

            // read block header
            var hdr = this.getBits(3);
            if (hdr & 1)
                this.eof = true;
            hdr >>= 1;

            var b;
            if (hdr == 0) { // uncompressed block
                if (typeof (b = bytes[bytesPos++]) == "undefined")
                    error("Bad block header in flate stream");
                var blockLen = b;
                if (typeof (b = bytes[bytesPos++]) == "undefined")
                    error("Bad block header in flate stream");
                blockLen |= (b << 8);
                if (typeof (b = bytes[bytesPos++]) == "undefined")
                    error("Bad block header in flate stream");
                var check = b;
                if (typeof (b = bytes[bytesPos++]) == "undefined")
                    error("Bad block header in flate stream");
                check |= (b << 8);
                if (check != (~this.blockLen & 0xffff))
                    error("Bad uncompressed block length in flate stream");
                var bufferLength = this.bufferLength;
                var buffer = this.ensureBuffer(bufferLength + blockLen);
                this.bufferLength = bufferLength + blockLen;
                for (var n = bufferLength; n < blockLen; ++n) {
                    if (typeof (b = bytes[bytesPos++]) == "undefined") {
                        this.eof = true;
                        break;
                    }
                    buffer[n] = b;
                }
                return;
            }

            var litCodeTable;
            var distCodeTable;
            if (hdr == 1) { // compressed block, fixed codes
                litCodeTable = fixedLitCodeTab;
                distCodeTable = fixedDistCodeTab;
            } else if (hdr == 2) { // compressed block, dynamic codes
                var numLitCodes = this.getBits(5) + 257;
                var numDistCodes = this.getBits(5) + 1;
                var numCodeLenCodes = this.getBits(4) + 4;

                // build the code lengths code table
                var codeLenCodeLengths = Array(codeLenCodeMap.length);
                var i = 0;
                while (i < numCodeLenCodes)
                    codeLenCodeLengths[codeLenCodeMap[i++]] = this.getBits(3);
                var codeLenCodeTab = this.generateHuffmanTable(codeLenCodeLengths);

                // build the literal and distance code tables
                var len = 0;
                var i = 0;
                var codes = numLitCodes + numDistCodes;
                var codeLengths = new Array(codes);
                while (i < codes) {
                    var code = this.getCode(codeLenCodeTab);
                    if (code == 16) {
                        repeat(this, codeLengths, 2, 3, len);
                    } else if (code == 17) {
                        repeat(this, codeLengths, 3, 3, len = 0);
                    } else if (code == 18) {
                        repeat(this, codeLengths, 7, 11, len = 0);
                    } else {
                        codeLengths[i++] = len = code;
                    }
                }

                litCodeTable = this.generateHuffmanTable(codeLengths.slice(0, numLitCodes));
                distCodeTable = this.generateHuffmanTable(codeLengths.slice(numLitCodes, codes));
            } else {
                error("Unknown block type in flate stream");
            }

            var pos = this.bufferLength;
            while (true) {
                var code1 = this.getCode(litCodeTable);
                if (code1 == 256) {
                    this.bufferLength = pos;
                    return;
                }
                if (code1 < 256) {
                    var buffer = this.ensureBuffer(pos + 1);
                    buffer[pos++] = code1;
                } else {
                    code1 -= 257;
                    code1 = lengthDecode[code1];
                    var code2 = code1 >> 16;
                    if (code2 > 0)
                        code2 = this.getBits(code2);
                    var len = (code1 & 0xffff) + code2;
                    code1 = this.getCode(distCodeTable);
                    code1 = distDecode[code1];
                    code2 = code1 >> 16;
                    if (code2 > 0)
                        code2 = this.getBits(code2);
                    var dist = (code1 & 0xffff) + code2;
                    var buffer = this.ensureBuffer(pos + len);
                    for (var k = 0; k < len; ++k, ++pos)
                        buffer[pos] = buffer[pos - dist];
                }
            }
        }
    };

    return constructor;
})();

var PredictorStream = (function() {
    function constructor(stream, params) {
        this.stream = stream;
        this.predictor = params.get("Predictor") || 1;
        if (this.predictor <= 1) {
            return stream; // no prediction
        }
        if (params.has("EarlyChange")) {
            error("EarlyChange predictor parameter is not supported");
        }
        this.colors = params.get("Colors") || 1;
        this.bitsPerComponent = params.get("BitsPerComponent") || 8;
        this.columns = params.get("Columns") || 1;
        if (this.colors !== 1 || this.bitsPerComponent !== 8) {
            error("Multi-color and multi-byte predictors are not supported");
        }
        if (this.predictor < 10 || this.predictor > 15) {
            error("Unsupported predictor");
        }
        this.currentRow = new Uint8Array(this.columns);
        this.pos = 0;
        this.bufferLength = 0;
    }

    constructor.prototype = {
        readRow : function() {
            var lastRow = this.currentRow;
            var predictor = this.stream.getByte();
            var currentRow = this.stream.getBytes(this.columns), i;
            switch (predictor) {
            default:
                error("Unsupported predictor");
                break;
            case 0:
                break;
            case 2:
                for (i = 0; i < currentRow.length; ++i) {
                  currentRow[i] = (lastRow[i] + currentRow[i]) & 0xFF;
                }
                break;
            }
            this.pos = 0;
            this.bufferLength = currentRow.length;
            this.currentRow = currentRow;
        },
        getByte : function() {
            if (this.pos >= this.bufferLength) {
               this.readRow();
            }
            return this.currentRow[this.pos++];
        },
        getBytes : function(n) {
            var i, bytes;
            bytes = new Uint8Array(n);
            for (i = 0; i < n; ++i) {
              if (this.pos >= this.bufferLength) {
                this.readRow();
              }
              bytes[i] = this.currentRow[this.pos++];
            }
            return bytes;
        },
        getChar : function() {
            return String.formCharCode(this.getByte());
        },
        lookChar : function() {
            if (this.pos >= this.bufferLength) {
               this.readRow();
            }
            return String.formCharCode(this.currentRow[this.pos]);
        },
        skip : function(n) {
            var i;
            if (!n) {
                n = 1;
            }
            while (n > this.bufferLength - this.pos) {
                n -= this.bufferLength - this.pos;
                this.readRow();
                if (this.bufferLength === 0) break;
            }
            this.pos += n;
        }
    };

    return constructor;
})();

var DecryptStream = (function() {
    function constructor(str, fileKey, encAlgorithm, keyLength) {
        TODO("decrypt stream is not implemented");
    }

    constructor.prototype = Stream.prototype;

    return constructor;
})();

var Name = (function() {
    function constructor(name) {
        this.name = name;
    }

    constructor.prototype = {
    };

    return constructor;
})();

var Cmd = (function() {
    function constructor(cmd) {
        this.cmd = cmd;
    }

    constructor.prototype = {
    };

    return constructor;
})();

var Dict = (function() {
    function constructor() {
        this.map = Object.create(null);
    }

    constructor.prototype = {
        get: function(key) {
            return this.map[key];
        },
        get2: function(key1, key2) {
            return this.get(key1) || this.get(key2);
        },
        has: function(key) {
            return key in this.map;
        },
        set: function(key, value) {
            this.map[key] = value;
        },
        forEach: function(aCallback) {
          for (var key in this.map)
            aCallback(key, this.map[key]);
        }
    };

    return constructor;
})();

var Ref = (function() {
    function constructor(num, gen) {
        this.num = num;
        this.gen = gen;
    }

    constructor.prototype = {
    };

    return constructor;
})();

function IsBool(v) {
    return typeof v == "boolean";
}

function IsInt(v) {
    return typeof v == "number" && ((v|0) == v);
}

function IsNum(v) {
    return typeof v == "number";
}

function IsString(v) {
    return typeof v == "string";
}

function IsNull(v) {
    return v === null;
}

function IsName(v) {
    return v instanceof Name;
}

function IsCmd(v, cmd) {
    return v instanceof Cmd && (!cmd || v.cmd == cmd);
}

function IsDict(v, type) {
    return v instanceof Dict && (!type || v.get("Type").name == type);
}

function IsArray(v) {
    return v instanceof Array;
}

function IsStream(v) {
    return typeof v == "object" && "getChar" in v;
}

function IsRef(v) {
    return v instanceof Ref;
}

function IsPDFFunction(v) {
    var fnDict;
    if (typeof v != "object")
        return false;
    else if (IsDict(v))
        fnDict = v;
    else if (IsStream(v))
        fnDict = v.dict;
    else
        return false;
    return fnDict.has("FunctionType");
}

var EOF = {};

function IsEOF(v) {
    return v == EOF;
}

var None = {};

function IsNone(v) {
    return v == None;
}

var Lexer = (function() {
    function constructor(stream) {
        this.stream = stream;
    }

    constructor.isSpace = function(ch) {
        return ch == " " || ch == "\t";
    }

    // A '1' in this array means the character is white space.  A '1' or
    // '2' means the character ends a name or command.
    var specialChars = [
        1, 0, 0, 0, 0, 0, 0, 0, 0, 1, 1, 0, 1, 1, 0, 0,   // 0x
        0, 0, 0, 0, 0, 0, 0, 0, 0, 0, 0, 0, 0, 0, 0, 0,   // 1x
        1, 0, 0, 0, 0, 2, 0, 0, 2, 2, 0, 0, 0, 0, 0, 2,   // 2x
        0, 0, 0, 0, 0, 0, 0, 0, 0, 0, 0, 0, 2, 0, 2, 0,   // 3x
        0, 0, 0, 0, 0, 0, 0, 0, 0, 0, 0, 0, 0, 0, 0, 0,   // 4x
        0, 0, 0, 0, 0, 0, 0, 0, 0, 0, 0, 2, 0, 2, 0, 0,   // 5x
        0, 0, 0, 0, 0, 0, 0, 0, 0, 0, 0, 0, 0, 0, 0, 0,   // 6x
        0, 0, 0, 0, 0, 0, 0, 0, 0, 0, 0, 2, 0, 2, 0, 0,   // 7x
        0, 0, 0, 0, 0, 0, 0, 0, 0, 0, 0, 0, 0, 0, 0, 0,   // 8x
        0, 0, 0, 0, 0, 0, 0, 0, 0, 0, 0, 0, 0, 0, 0, 0,   // 9x
        0, 0, 0, 0, 0, 0, 0, 0, 0, 0, 0, 0, 0, 0, 0, 0,   // ax
        0, 0, 0, 0, 0, 0, 0, 0, 0, 0, 0, 0, 0, 0, 0, 0,   // bx
        0, 0, 0, 0, 0, 0, 0, 0, 0, 0, 0, 0, 0, 0, 0, 0,   // cx
        0, 0, 0, 0, 0, 0, 0, 0, 0, 0, 0, 0, 0, 0, 0, 0,   // dx
        0, 0, 0, 0, 0, 0, 0, 0, 0, 0, 0, 0, 0, 0, 0, 0,   // ex
        0, 0, 0, 0, 0, 0, 0, 0, 0, 0, 0, 0, 0, 0, 0, 0    // fx
    ];

    const MIN_INT = (1<<31) | 0;
    const MAX_INT = (MIN_INT - 1) | 0;
    const MIN_UINT = 0;
    const MAX_UINT = ((1<<30) * 4) - 1;

    function ToHexDigit(ch) {
        if (ch >= "0" && ch <= "9")
            return ch - "0";
        ch = ch.toLowerCase();
        if (ch >= "a" && ch <= "f")
            return ch - "a";
        return -1;
    }

    constructor.prototype = {
        getNumber: function(ch) {
            var floating = false;
            var str = ch;
            var stream = this.stream;
            do {
                ch = stream.lookChar();
                if (ch == "." && !floating) {
                    str += ch;
                    floating = true;
                } else if (ch == "-") {
                    // ignore minus signs in the middle of numbers to match
                    // Adobe's behavior
                    warn("Badly formated number");
                } else if (ch >= "0" && ch <= "9") {
                    str += ch;
                } else if (ch == "e" || ch == "E") {
                    floating = true;
                } else {
                    // the last character doesn't belong to us
                    break;
                }
                stream.skip();
            } while (true);
            var value = parseFloat(str);
            if (isNaN(value))
                error("Invalid floating point number");
            return value;
        },
        getString: function() {
            var n = 0;
            var numParen = 1;
            var done = false;
            var str = "";
            var stream = this.stream;
            var ch;
            do {
                switch (ch = stream.getChar()) {
                case undefined:
                    warn("Unterminated string");
                    done = true;
                    break;
                case '(':
                    ++numParen;
                    str += ch;
                    break;
                case ')':
                    if (--numParen == 0) {
                        done = true;
                    } else {
                        str += ch;
                    }
                    break;
                case '\\':
                    switch (ch = stream.getChar()) {
                    case undefined:
                        warn("Unterminated string");
                        done = true;
                        break;
                    case 'n':
                        str += '\n';
                        break;
                    case 'r':
                        str += '\r';
                        break;
                    case 't':
                        str += '\t';
                        break;
                    case 'b':
                        str += '\b';
                        break;
                    case 'f':
                        str += '\f';
                        break;
                    case '\\':
                    case '(':
                    case ')':
                        str += ch;
                        break;
                    case '0': case '1': case '2': case '3':
                    case '4': case '5': case '6': case '7':
                        var x = ch - '0';
                        ch = stream.lookChar();
                        if (ch >= '0' && ch <= '7') {
                            stream.skip();
                            x = (x << 3) + (ch - '0');
                            ch = stream.lookChar();
                            if (ch >= '0' && ch <= '7') {
                                stream.skip();
                                x = (x << 3) + (ch - '0');
                            }
                        }

                        str += String.fromCharCode(x);
                        break;
                    case '\r':
                        ch = stream.lookChar();
                        if (ch == '\n')
                            stream.skip();
                        break;
                    case '\n':
                        break;
                    default:
                        str += ch;
                        break;
                    }
                    break;
                default:
                    str += ch;
                    break;
                }
            } while (!done);
            if (!str.length)
                return EOF;
            return str;
        },
        getName: function(ch) {
            var str = "";
            var stream = this.stream;
            while (!!(ch = stream.lookChar()) && !specialChars[ch.charCodeAt(0)]) {
                stream.skip();
                if (ch == "#") {
                    ch = stream.lookChar();
                    var x = ToHexDigit(ch);
                    if (x != -1) {
                        stream.skip();
                        var x2 = ToHexDigit(stream.getChar());
                        if (x2 == -1)
                            error("Illegal digit in hex char in name");
                        str += String.fromCharCode((x << 4) | x2);
                    } else {
                        str += "#";
                        str += ch;
                    }
                } else {
                    str += ch;
                }
            }
            if (str.length > 128)
                error("Warning: name token is longer than allowed by the specification");
            return new Name(str);
        },
        getHexString: function(ch) {
            var str = "";
            var stream = this.stream;
            while (1) {
                ch = stream.getChar();
                if (ch == '>') {
                    break;
                }
                if (!ch) {
                    warn("Unterminated hex string");
                    break;
                }
                if (specialChars[ch.charCodeAt(0)] != 1) {
                    var x, x2;
                    if (((x = ToHexDigit(ch)) == -1) ||
                        ((x2 = ToHexDigit(stream.getChar())) == -1)) {
                        error("Illegal character in hex string");
                        break;
                    }
                    str += String.fromCharCode((x << 4) | x2);
                }
            }
            return str;
        },
        getObj: function() {
            // skip whitespace and comments
            var comment = false;
            var stream = this.stream;
            var ch;
            while (true) {
                if (!(ch = stream.getChar()))
                    return EOF;
                if (comment) {
                    if (ch == '\r' || ch == '\n')
                        comment = false;
                } else if (ch == '%') {
                    comment = true;
                } else if (specialChars[ch.charCodeAt(0)] != 1) {
                    break;
                }
            }
            
            // start reading token
            switch (ch) {
            case '0': case '1': case '2': case '3': case '4':
            case '5': case '6': case '7': case '8': case '9':
            case '+': case '-': case '.':
                return this.getNumber(ch);
            case '(':
                return this.getString();
            case '/':
	            return this.getName(ch);
            // array punctuation
            case '[':
            case ']':
                return new Cmd(ch);
            // hex string or dict punctuation
            case '<':
	            ch = stream.lookChar();
                if (ch == '<') {
                    // dict punctuation
                    stream.skip();
                    return new Cmd("<<");
                }
	            return this.getHexString(ch);
            // dict punctuation
            case '>':
	            ch = stream.lookChar();
	            if (ch == '>') {
                    stream.skip();
                    return new Cmd(">>");
                }
            case "{":
            case "}":
              return new Cmd(ch);
	        // fall through
            case ')':
                error("Illegal character");
                return Error;
            }

            // command
            var str = ch;
            while (!!(ch = stream.lookChar()) && !specialChars[ch.charCodeAt(0)]) {
                stream.skip();
                if (str.length == 128) {
                    error("Command token too long");
                    break;
                }
                str += ch;
            }
            if (str == "true")
                return true;
            if (str == "false")
                return false;
            if (str == "null")
                return null;
            return new Cmd(str);
        },
        skipToNextLine: function() {
            var stream = this.stream;
            while (true) {
                var ch = stream.getChar();
                if (!ch || ch == "\n")
                    return;
                if (ch == "\r") {
                    if ((ch = stream.lookChar()) == "\n")
                        stream.skip();
                    return;
                }
            }
        }
    };

    return constructor;
})();

var Parser = (function() {
    function constructor(lexer, allowStreams, xref) {
        this.lexer = lexer;
        this.allowStreams = allowStreams;
        this.xref = xref;
        this.inlineImg = 0;
        this.refill();
    }

    constructor.prototype = {
        refill: function() {
            this.buf1 = this.lexer.getObj();
            this.buf2 = this.lexer.getObj();
        },
        shift: function() {
            if (this.inlineImg > 0) {
                if (this.inlineImg < 2) {
                    this.inlineImg++;
                } else {
                    // in a damaged content stream, if 'ID' shows up in the middle
                    // of a dictionary, we need to reset
                    this.inlineImg = 0;
                }
            } else if (IsCmd(this.buf2, "ID")) {
                this.lexer.skip(); // skip char after 'ID' command
                this.inlineImg = 1;
            }
            this.buf1 = this.buf2;
            // don't buffer inline image data
            this.buf2 = (this.inlineImg > 0) ? null : this.lexer.getObj();
        },
        getObj: function() {
            // refill buffer after inline image data
            if (this.inlineImg == 2)
                this.refill();

            if (IsCmd(this.buf1, "[")) { // array
                this.shift();
                var array = [];
                while (!IsCmd(this.buf1, "]") && !IsEOF(this.buf1))
                    array.push(this.getObj());
                if (IsEOF(this.buf1))
                    error("End of file inside array");
                this.shift();
                return array;
            } else if (IsCmd(this.buf1, "<<")) { // dictionary or stream
                this.shift();
                var dict = new Dict();
                while (!IsCmd(this.buf1, ">>") && !IsEOF(this.buf1)) {
                    if (!IsName(this.buf1)) {
                        error("Dictionary key must be a name object");
                        shift();
                    } else {
                        var key = this.buf1.name;
                        this.shift();
                        if (IsEOF(this.buf1))
                            break;
                        dict.set(key, this.getObj());
                    }
                }
                if (IsEOF(this.buf1))
                    error("End of file inside dictionary");

                // stream objects are not allowed inside content streams or
                // object streams
                if (this.allowStreams && IsCmd(this.buf2, "stream")) {
                    return this.makeStream(dict);
                } else {
                    this.shift();
                }
                return dict;

            } else if (IsInt(this.buf1)) { // indirect reference or integer
                var num = this.buf1;
                this.shift();
                if (IsInt(this.buf1) && IsCmd(this.buf2, "R")) {
                    var ref = new Ref(num, this.buf1);
                    this.shift();
                    this.shift();
                    return ref;
                }
                return num;
            } else if (IsString(this.buf1)) { // string
                var str = this.buf1;
                this.shift();
                if (this.fileKey) {
                    var decrypt = new DecryptStream(new StringStream(str),
                                                    this.fileKey,
                                                    this.encAlgorithm,
                                                    this.keyLength);
                    var str = "";
                    var pos = decrypt.pos;
                    var length = decrypt.length;
                    while (pos++ > length)
                        str += decrypt.getChar();
                }
                return str;
            }
	
            // simple object
            var obj = this.buf1;
            this.shift();
            return obj;
        },
        makeStream: function(dict) {
            var lexer = this.lexer;
            var stream = lexer.stream;

            // get stream start position
            lexer.skipToNextLine();
            var pos = stream.pos;
            
            // get length
            var length = dict.get("Length");
            var xref = this.xref;
            if (xref)
                length = xref.fetchIfRef(length);
            if (!IsInt(length)) {
                error("Bad 'Length' attribute in stream");
                length = 0;
            }

            // skip over the stream data
            stream.pos = pos + length;
            this.shift(); // '>>'
            this.shift(); // 'stream'
            if (!IsCmd(this.buf1, "endstream"))
                error("Missing 'endstream'");
            this.shift();

            stream = stream.makeSubStream(pos, length, dict);
            if (this.fileKey) {
                stream = new DecryptStream(stream,
                                           this.fileKey,
                                           this.encAlgorithm,
                                           this.keyLength);
            }
            stream = this.filter(stream, dict);
            stream.parameters = dict; 
            return stream;
        },
        filter: function(stream, dict) {
            var filter = dict.get2("Filter", "F");
            var params = dict.get2("DecodeParms", "DP");
            if (IsName(filter))
                return this.makeFilter(stream, filter.name, params);
            if (IsArray(filter)) {
                var filterArray = filter;
                var paramsArray = params;
                for (filter in filterArray) {
                    if (!IsName(filter))
                        error("Bad filter name");
                    else {
                        params = null;
                        if (IsArray(paramsArray) && (i in paramsArray))
                            params = paramsArray[i];
                        stream = this.makeFilter(stream, filter.name, params);
                    }
                }
            }
            return stream;
        },
        makeFilter: function(stream, name, params) {
            if (name == "FlateDecode" || name == "Fl") {
                if (params) {
                    return new PredictorStream(new FlateStream(stream), params);
                }
                return new FlateStream(stream);
            } else {
                error("filter '" + name + "' not supported yet");
            }
            return stream;
        }
    };

    return constructor;
})();
    
var Linearization = (function() {
    function constructor(stream) {
        this.parser = new Parser(new Lexer(stream), false);
        var obj1 = this.parser.getObj();
        var obj2 = this.parser.getObj();
        var obj3 = this.parser.getObj();
        this.linDict = this.parser.getObj();
        if (IsInt(obj1) && IsInt(obj2) && IsCmd(obj3, "obj") && IsDict(this.linDict)) {
            var obj = this.linDict.get("Linearized");
            if (!(IsNum(obj) && obj > 0))
                this.linDict = null;
        }
    }

    constructor.prototype = {
        getInt: function(name) {
            var linDict = this.linDict;
            var obj;
            if (IsDict(linDict) &&
                IsInt(obj = linDict.get(name)) &&
                obj > 0) {
                return obj;
            }
            error("'" + name + "' field in linearization table is invalid");
            return 0;
        },
        getHint: function(index) {
            var linDict = this.linDict;
            var obj1, obj2;
            if (IsDict(linDict) &&
                IsArray(obj1 = linDict.get("H")) &&
                obj1.length >= 2 &&
                IsInt(obj2 = obj1[index]) &&
                obj2 > 0) {
                return obj2;
            }
            error("Hints table in linearization table is invalid");
            return 0;
        },
        get length() {
            if (!IsDict(this.linDict))
                return 0;
            return this.getInt("L");
        },
        get hintsOffset() {
            return this.getHint(0);
        },
        get hintsLength() {
            return this.getHint(1);
        },
        get hintsOffset2() {
            return this.getHint(2);
        },
        get hintsLenth2() {
            return this.getHint(3);
        },
        get objectNumberFirst() {
            return this.getInt("O");
        },
        get endFirst() {
            return this.getInt("E");
        },
        get numPages() {
            return this.getInt("N");
        },
        get mainXRefEntriesOffset() {
            return this.getInt("T");
        },
        get pageFirst() {
            return this.getInt("P");
        }
    };

    return constructor;
})();

var XRef = (function() {
    function constructor(stream, startXRef, mainXRefEntriesOffset) {
        this.stream = stream;
        this.entries = [];
        this.xrefstms = {};
        var trailerDict = this.readXRef(startXRef);

        // get the root dictionary (catalog) object
        if (!IsRef(this.root = trailerDict.get("Root")))
            error("Invalid root reference");

        // prepare the XRef cache
        this.cache = [];
    }

    constructor.prototype = {
        readXRefTable: function(parser) {
            var obj;
            while (true) {
                if (IsCmd(obj = parser.getObj(), "trailer"))
                    break;
                if (!IsInt(obj))
                    error("Invalid XRef table");
                var first = obj;
                if (!IsInt(obj = parser.getObj()))
                    error("Invalid XRef table");
                var n = obj;
                if (first < 0 || n < 0 || (first + n) != ((first + n) | 0))
                    error("Invalid XRef table");
                for (var i = first; i < first + n; ++i) {
                    var entry = {};
                    if (!IsInt(obj = parser.getObj()))
                        error("Invalid XRef table");
                    entry.offset = obj;
                    if (!IsInt(obj = parser.getObj()))
                        error("Invalid XRef table");
                    entry.gen = obj;
                    obj = parser.getObj();
                    if (IsCmd(obj, "n")) {
                        entry.uncompressed = true;
                    } else if (IsCmd(obj, "f")) {
                        entry.free = true;
                    } else {
                        error("Invalid XRef table");
                    }
                    if (!this.entries[i]) {
                        // In some buggy PDF files the xref table claims to start at 1
                        // instead of 0.
                        if (i == 1 && first == 1 &&
                            entry.offset == 0 && entry.gen == 65535 && entry.free) {
                            i = first = 0;
                        }
                        this.entries[i] = entry;
                    }
                }
            }

            // read the trailer dictionary
            var dict;
            if (!IsDict(dict = parser.getObj()))
                error("Invalid XRef table");

            // get the 'Prev' pointer
            var prev;
            obj = dict.get("Prev");
            if (IsInt(obj)) {
                prev = obj;
            } else if (IsRef(obj)) {
                // certain buggy PDF generators generate "/Prev NNN 0 R" instead
                // of "/Prev NNN"
                prev = obj.num;
            }
            if (prev) {
              this.readXRef(prev);
            }

            // check for 'XRefStm' key
            if (IsInt(obj = dict.get("XRefStm"))) {
                var pos = obj;
                if (pos in this.xrefstms)
                    error("Invalid XRef table");
                this.xrefstms[pos] = 1; // avoid infinite recursion
                this.readXRef(pos);
            }
            return dict;
        },
        readXRefStream: function(stream) {
            var streamParameters = stream.parameters;
            var length = streamParameters.get("Length");
            var byteWidths = streamParameters.get("W");
            var range = streamParameters.get("Index");
            if (!range)
                range = [0, streamParameters.get("Size")];
            var i, j;
            while (range.length > 0) {
                var first = range[0], n = range[1];
                if (!IsInt(first) || !IsInt(n))
                    error("Invalid XRef range fields");
                var typeFieldWidth = byteWidths[0], offsetFieldWidth = byteWidths[1], generationFieldWidth = byteWidths[2];
                if (!IsInt(typeFieldWidth) || !IsInt(offsetFieldWidth) || !IsInt(generationFieldWidth))
                    error("Invalid XRef entry fields length");
                for (i = 0; i < n; ++i) {
                    var type = 0, offset = 0, generation = 0;
                    for (j = 0; j < typeFieldWidth; ++j)
                       type = (type << 8) | stream.getByte();
                    for (j = 0; j < offsetFieldWidth; ++j)
                       offset = (offset << 8) | stream.getByte();
                    for (j = 0; j < generationFieldWidth; ++j)
                       generation = (generation << 8) | stream.getByte();
                    var entry = new Ref(offset, generation);
                    if (typeFieldWidth > 0) {
                        switch (type) {
                        case 0:
                           entry.free = true;
                           break;
                        case 1:
                           entry.uncompressed = true;
                           break;
                        case 2:
                           break;
                        default:
                           error("Invalid XRef entry type");
                           break;
                        }
                    }
                    if (!this.entries[first + i])
                        this.entries[first + i] = entry;
                }
                range.splice(0, 2);
            }
            var prev = streamParameters.get("Prev");
            if (IsInt(prev))
                this.readXRef(prev);
            return streamParameters;
        },
        readXRef: function(startXRef) {
            var stream = this.stream;
            stream.pos = startXRef;
            var parser = new Parser(new Lexer(stream), true);
            var obj = parser.getObj();
            // parse an old-style xref table
            if (IsCmd(obj, "xref"))
                return this.readXRefTable(parser);
            // parse an xref stream
            if (IsInt(obj)) {
                if (!IsInt(parser.getObj()) ||
                    !IsCmd(parser.getObj(), "obj") ||
                    !IsStream(obj = parser.getObj())) {
                    error("Invalid XRef stream");
                }
                return this.readXRefStream(obj);
            }
            error("Invalid XRef");
        },
        getEntry: function(i) {
            var e = this.entries[i];
            if (e.free)
                error("reading an XRef stream not implemented yet");
            return e;
        },
        fetchIfRef: function(obj) {
            if (!IsRef(obj))
                return obj;
            return this.fetch(obj);
        },
        fetch: function(ref) {
            var num = ref.num;
            var e = this.cache[num];
            if (e)
                return e;

            e = this.getEntry(num);
            var gen = ref.gen;
            var stream, parser;
            if (e.uncompressed) {
                if (e.gen != gen)
                    throw("inconsistent generation in XRef");
                stream = this.stream.makeSubStream(e.offset);
                parser = new Parser(new Lexer(stream), true, this);
                var obj1 = parser.getObj();
                var obj2 = parser.getObj();
                var obj3 = parser.getObj();
                if (!IsInt(obj1) || obj1 != num ||
                    !IsInt(obj2) || obj2 != gen ||
                    !IsCmd(obj3)) {
                    error("bad XRef entry");
                }
                if (!IsCmd(obj3, "obj")) {
                    // some bad pdfs use "obj1234" and really mean 1234
                    if (obj3.cmd.indexOf("obj") == 0) {
                        var num = parseInt(obj3.cmd.substring(3));
                        if (!isNaN(num))
                            return num;
                    }
                    error("bad XRef entry");
                }
                e = parser.getObj();
                // Don't cache streams since they are mutable.
                if (!IsStream(e))
                    this.cache[num] = e;
                return e;
            }
            // compressed entry
            stream = this.fetch(new Ref(e.offset, 0));
            if (!IsStream(stream))
                error("bad ObjStm stream");
            var first = stream.parameters.get("First");
            var n = stream.parameters.get("N");
            if (!IsInt(first) || !IsInt(n)) {
                error("invalid first and n parameters for ObjStm stream");
            }
            parser = new Parser(new Lexer(stream), false);
            var i, entries = [], nums = [];
            // read the object numbers to populate cache
            for (i = 0; i < n; ++i) {
                var num = parser.getObj();
                if (!IsInt(num)) {
                    error("invalid object number in the ObjStm stream");
                }
                nums.push(num);
                var offset = parser.getObj();
                if (!IsInt(offset)) {
                    error("invalid object offset in the ObjStm stream");
                }
            }
            // read stream objects for cache
            for (i = 0; i < n; ++i) {
                entries.push(parser.getObj());
                this.cache[nums[i]] = entries[i];
            }
            e = entries[e.gen];
            if (!e) {
                error("bad XRef entry for compressed object");
            }
            return e;
        },
        getCatalogObj: function() {
            return this.fetch(this.root);
        }
    };

    return constructor;
})();

var Page = (function() {
    function constructor(xref, pageNumber, pageDict) {
        this.xref = xref;
        this.pageNumber = pageNumber;
        this.pageDict = pageDict;
    }

    constructor.prototype = {
        get content() {
            return shadow(this, "content", this.pageDict.get("Contents"));
        },
        get resources() {
            return shadow(this, "resources", this.pageDict.get("Resources"));
        },
        get mediaBox() {
            var obj = this.pageDict.get("MediaBox");
            return shadow(this, "mediaBox", ((IsArray(obj) && obj.length == 4)
                                             ? obj
                                             : null));
        },
        compile: function(gfx, fonts) {
            if (this.code) {
                // content was compiled
                return;
            }
            var xref = this.xref;
            var content;
            var resources = xref.fetchIfRef(this.resources);
            if (!IsArray(this.content)) {
                // content is not an array, shortcut
                content = xref.fetchIfRef(this.content);
                this.code = gfx.compile(content, xref, resources, fonts);
                return;
            }
            // the content is an array, compiling all items
            var i, n = this.content.length, compiledItems = [];
            for (i = 0; i < n; ++i) {
                content = xref.fetchIfRef(this.content[i]);
                compiledItems.push(gfx.compile(content, xref, resources, fonts));
            }
            // creating the function that executes all compiled items
            this.code = function(gfx) {
                var i, n = compiledItems.length;
                for (i = 0; i < n; ++i) {
                    compiledItems[i](gfx);
                }
            };
        },
        display: function(gfx) {
            assert(this.code instanceof Function, "page content must be compiled first");
            var xref = this.xref;
            var resources = xref.fetchIfRef(this.resources);
            var mediaBox = xref.fetchIfRef(this.mediaBox);
            assertWellFormed(IsDict(resources), "invalid page resources");
            gfx.beginDrawing({ x: mediaBox[0], y: mediaBox[1],
                               width: mediaBox[2] - mediaBox[0],
                               height: mediaBox[3] - mediaBox[1] });
            gfx.execute(this.code, xref, resources);
            gfx.endDrawing();
        }
    };

    return constructor;
})();

var Catalog = (function() {
    function constructor(xref) {
        this.xref = xref;
        var obj = xref.getCatalogObj();
        assertWellFormed(IsDict(obj), "catalog object is not a dictionary");
        this.catDict = obj;
    }

    constructor.prototype = {
        get toplevelPagesDict() {
            var obj = this.catDict.get("Pages");
            assertWellFormed(IsRef(obj), "invalid top-level pages reference");
            var obj = this.xref.fetch(obj);
            assertWellFormed(IsDict(obj), "invalid top-level pages dictionary");
            // shadow the prototype getter
            return shadow(this, "toplevelPagesDict", obj);
        },
        get numPages() {
            var obj = this.toplevelPagesDict.get("Count");
            assertWellFormed(IsInt(obj),
                             "page count in top level pages object is not an integer");
            // shadow the prototype getter
            return shadow(this, "num", obj);
        },
        traverseKids: function(pagesDict) {
            var pageCache = this.pageCache;
            var kids = pagesDict.get("Kids");
            assertWellFormed(IsArray(kids),
                             "page dictionary kids object is not an array");
            for (var i = 0; i < kids.length; ++i) {
                var kid = kids[i];
                assertWellFormed(IsRef(kid),
                                 "page dictionary kid is not a reference");
                var obj = this.xref.fetch(kid);
                if (IsDict(obj, "Page") || (IsDict(obj) && !obj.has("Kids"))) {
                    pageCache.push(new Page(this.xref, pageCache.length, obj));
                } else { // must be a child page dictionary
                    assertWellFormed(IsDict(obj),
                                     "page dictionary kid reference points to wrong type of object");           
                    this.traverseKids(obj);
                }
            }
        },
        getPage: function(n) {
            var pageCache = this.pageCache;
            if (!pageCache) {
                pageCache = this.pageCache = [];
                this.traverseKids(this.toplevelPagesDict);
            }
            return this.pageCache[n-1];
        }
    };

    return constructor;
})();

var PDFDoc = (function() {
    function constructor(stream) {
        this.stream = stream;
        this.setup();
    }

    function find(stream, needle, limit, backwards) {
        var pos = stream.pos;
        var end = stream.end;
        var str = "";
        if (pos + limit > end)
            limit = end - pos;
        for (var n = 0; n < limit; ++n)
            str += stream.getChar();
        stream.pos = pos;
        var index = backwards ? str.lastIndexOf(needle) : str.indexOf(needle);
        if (index == -1)
            return false; /* not found */
        stream.pos += index;
        return true; /* found */
    }

    constructor.prototype = {
        get linearization() {
            var length = this.stream.length;
            var linearization = false;
            if (length) {
                linearization = new Linearization(this.stream);
                if (linearization.length != length)
                    linearization = false;
            }
            // shadow the prototype getter with a data property
            return shadow(this, "linearization", linearization);
        },
        get startXRef() {
            var stream = this.stream;
            var startXRef = 0;
            var linearization = this.linearization;
            if (linearization) {
                // Find end of first obj.
                stream.reset();
                if (find(stream, "endobj", 1024))
                    startXRef = stream.pos + 6;
            } else {
                // Find startxref at the end of the file.
                var start = stream.end - 1024;
                if (start < 0)
                    start = 0;
                stream.pos = start;
                if (find(stream, "startxref", 1024, true)) {
                    stream.skip(9);
                    var ch;
                    while (Lexer.isSpace(ch = stream.getChar()))
                        ;
                    var str = "";
                    while ((ch - "0") <= 9) {
                        str += ch;
                        ch = stream.getChar();
                    }
                    startXRef = parseInt(str);
                    if (isNaN(startXRef))
                        startXRef = 0;
                }
            }
            // shadow the prototype getter with a data property
            return shadow(this, "startXRef", startXRef);
        },
        get mainXRefEntriesOffset() {
            var mainXRefEntriesOffset = 0;
            var linearization = this.linearization;
            if (linearization)
                mainXRefEntriesOffset = linearization.mainXRefEntriesOffset;
            // shadow the prototype getter with a data property
            return shadow(this, "mainXRefEntriesOffset", mainXRefEntriesOffset);
        },
        // Find the header, remove leading garbage and setup the stream
        // starting from the header.
        checkHeader: function() {
            var stream = this.stream;
            stream.reset();
            if (find(stream, "%PDF-", 1024)) {
                // Found the header, trim off any garbage before it.
                stream.moveStart();
                return;
            }
            // May not be a PDF file, continue anyway.
        },
        setup: function(ownerPassword, userPassword) {
            this.checkHeader();
            this.xref = new XRef(this.stream,
                                 this.startXRef,
                                 this.mainXRefEntriesOffset);
            this.catalog = new Catalog(this.xref);
        },
        get numPages() {
            var linearization = this.linearization;
            var num = linearization
                      ? linearization.numPages
                      : this.catalog.numPages;
            // shadow the prototype getter
            return shadow(this, "numPages", num);
        },
        getPage: function(n) {
            var linearization = this.linearization;
            // assert(!linearization, "linearized page access not implemented");
            return this.catalog.getPage(n);
        }
    };

    return constructor;
})();

const IDENTITY_MATRIX = [ 1, 0, 0, 1, 0, 0 ];

// <canvas> contexts store most of the state we need natively.
// However, PDF needs a bit more state, which we store here.
var CanvasExtraState = (function() {
    function constructor() {
        // Are soft masks and alpha values shapes or opacities?
        this.alphaIsShape = false;
        this.fontSize = 0.0;
        this.textMatrix = IDENTITY_MATRIX;
        this.leading = 0.0;
        // Current point (in user coordinates)
        this.x = 0.0;
        this.y = 0.0;
        // Start of text line (in text coordinates)
        this.lineX = 0.0;
        this.lineY = 0.0;
    }
    constructor.prototype = {
    };
    return constructor;
})();

const Encodings = {
  get ExpertEncoding() {
    return shadow(this, "ExpertEncoding", [
      "space","exclamsmall","Hungarumlautsmall",,"dollaroldstyle","dollarsuperior",
      "ampersandsmall","Acutesmall","parenleftsuperior","parenrightsuperior",
      "twodotenleader","onedotenleader","comma","hyphen","period","fraction",
      "zerooldstyle","oneoldstyle","twooldstyle","threeoldstyle","fouroldstyle",
      "fiveoldstyle","sixoldstyle","sevenoldstyle","eightoldstyle","nineoldstyle",
      "colon","semicolon","commasuperior","threequartersemdash","periodsuperior",
      "questionsmall",,"asuperior","bsuperior","centsuperior","dsuperior","esuperior",,,
      "isuperior",,,"lsuperior","msuperior","nsuperior","osuperior",,,"rsuperior",
      "ssuperior","tsuperior",,"ff","fi","fl","ffi","ffl","parenleftinferior",,
      "parenrightinferior","Circumflexsmall","hyphensuperior","Gravesmall","Asmall",
      "Bsmall","Csmall","Dsmall","Esmall","Fsmall","Gsmall","Hsmall","Ismall","Jsmall",
      "Ksmall","Lsmall","Msmall","Nsmall","Osmall","Psmall","Qsmall","Rsmall","Ssmall",
      "Tsmall","Usmall","Vsmall","Wsmall","Xsmall","Ysmall","Zsmall","colonmonetary",
      "onefitted","rupiah","Tildesmall",,,,,,,,,,,,,,,,,,,,,,,,,,,,,,,,,,,
      "exclamdownsmall","centoldstyle","Lslashsmall",,,"Scaronsmall","Zcaronsmall",
      "Dieresissmall","Brevesmall","Caronsmall",,"Dotaccentsmall",,,"Macronsmall",,,
      "figuredash","hypheninferior",,,"Ogoneksmall","Ringsmall","Cedillasmall",,,,
      "onequarter","onehalf","threequarters","questiondownsmall","oneeighth",
      "threeeighths","fiveeighths","seveneighths","onethird","twothirds",,,
      "zerosuperior","onesuperior","twosuperior","threesuperior","foursuperior",
      "fivesuperior","sixsuperior","sevensuperior","eightsuperior","ninesuperior",
      "zeroinferior","oneinferior","twoinferior","threeinferior","fourinferior",
      "fiveinferior","sixinferior","seveninferior","eightinferior","nineinferior",
      "centinferior","dollarinferior","periodinferior","commainferior","Agravesmall",
      "Aacutesmall","Acircumflexsmall","Atildesmall","Adieresissmall","Aringsmall",
      "AEsmall","Ccedillasmall","Egravesmall","Eacutesmall","Ecircumflexsmall",
      "Edieresissmall","Igravesmall","Iacutesmall","Icircumflexsmall","Idieresissmall",
      "Ethsmall","Ntildesmall","Ogravesmall","Oacutesmall","Ocircumflexsmall",
      "Otildesmall","Odieresissmall","OEsmall","Oslashsmall","Ugravesmall",
      "Uacutesmall","Ucircumflexsmall","Udieresissmall","Yacutesmall","Thornsmall",
      "Ydieresissmall"
    ]);
  },
  get MacExpertEncoding() {
    return shadow(this, "MacExpertEncoding", [
      "space","exclamsmall","Hungarumlautsmall","centoldstyle","dollaroldstyle",
      "dollarsuperior","ampersandsmall","Acutesmall","parenleftsuperior",
      "parenrightsuperior","twodotenleader","onedotenleader","comma","hyphen","period",
      "fraction","zerooldstyle","oneoldstyle","twooldstyle","threeoldstyle",
      "fouroldstyle","fiveoldstyle","sixoldstyle","sevenoldstyle","eightoldstyle",
      "nineoldstyle","colon","semicolon",,"threequartersemdash",,"questionsmall",,,,,
      "Ethsmall",,,"onequarter","onehalf","threequarters","oneeighth","threeeighths",
      "fiveeighths","seveneighths","onethird","twothirds",,,,,,,"ff","fi","fl","ffi",
      "ffl","parenleftinferior",,"parenrightinferior","Circumflexsmall",
      "hypheninferior","Gravesmall","Asmall","Bsmall","Csmall","Dsmall","Esmall",
      "Fsmall","Gsmall","Hsmall","Ismall","Jsmall","Ksmall","Lsmall","Msmall","Nsmall",
      "Osmall","Psmall","Qsmall","Rsmall","Ssmall","Tsmall","Usmall","Vsmall","Wsmall",
      "Xsmall","Ysmall","Zsmall","colonmonetary","onefitted","rupiah","Tildesmall",,,
      "asuperior","centsuperior",,,,,"Aacutesmall","Agravesmall","Acircumflexsmall",
      "Adieresissmall","Atildesmall","Aringsmall","Ccedillasmall","Eacutesmall",
      "Egravesmall","Ecircumflexsmall","Edieresissmall","Iacutesmall","Igravesmall",
      "Icircumflexsmall","Idieresissmall","Ntildesmall","Oacutesmall","Ogravesmall",
      "Ocircumflexsmall","Odieresissmall","Otildesmall","Uacutesmall","Ugravesmall",
      "Ucircumflexsmall","Udieresissmall",,"eightsuperior","fourinferior",
      "threeinferior","sixinferior","eightinferior","seveninferior","Scaronsmall",,
      "centinferior","twoinferior",,"Dieresissmall",,"Caronsmall","osuperior",
      "fiveinferior",,"commainferior","periodinferior","Yacutesmall",,"dollarinferior",,
      "Thornsmall",,"nineinferior","zeroinferior","Zcaronsmall","AEsmall","Oslashsmall",
      "questiondownsmall","oneinferior","Lslashsmall",,,,,,,"Cedillasmall",,,,,,
      "OEsmall","figuredash","hyphensuperior",,,,,"exclamdownsmall",,"Ydieresissmall",,
      "onesuperior","twosuperior","threesuperior","foursuperior","fivesuperior",
      "sixsuperior","sevensuperior","ninesuperior","zerosuperior",,"esuperior",
      "rsuperior","tsuperior",,,"isuperior","ssuperior","dsuperior",,,,,,"lsuperior",
      "Ogoneksmall","Brevesmall","Macronsmall","bsuperior","nsuperior","msuperior",
      "commasuperior","periodsuperior","Dotaccentsmall","Ringsmall",,,
    ]);
  },
  get MacRomanEncoding() {
    return shadow(this, "MacRomanEncoding", [
      "space","exclam","quotedbl","numbersign","dollar","percent","ampersand",
      "quotesingle","parenleft","parenright","asterisk","plus","comma","hyphen",
      "period","slash","zero","one","two","three","four","five","six","seven","eight",
      "nine","colon","semicolon","less","equal","greater","question","at","A","B","C",
      "D","E","F","G","H","I","J","K","L","M","N","O","P","Q","R","S","T","U","V","W",
      "X","Y","Z","bracketleft","backslash","bracketright","asciicircum","underscore",
      "grave","a","b","c","d","e","f","g","h","i","j","k","l","m","n","o","p","q","r",
      "s","t","u","v","w","x","y","z","braceleft","bar","braceright","asciitilde",,
      "Adieresis","Aring","Ccedilla","Eacute","Ntilde","Odieresis","Udieresis","aacute",
      "agrave","acircumflex","adieresis","atilde","aring","ccedilla","eacute","egrave",
      "ecircumflex","edieresis","iacute","igrave","icircumflex","idieresis","ntilde",
      "oacute","ograve","ocircumflex","odieresis","otilde","uacute","ugrave",
      "ucircumflex","udieresis","dagger","degree","cent","sterling","section","bullet",
      "paragraph","germandbls","registered","copyright","trademark","acute","dieresis",
      "notequal","AE","Oslash","infinity","plusminus","lessequal","greaterequal","yen",
      "mu","partialdiff","summation","product","pi","integral","ordfeminine",
      "ordmasculine","Omega","ae","oslash","questiondown","exclamdown","logicalnot",
      "radical","florin","approxequal","Delta","guillemotleft","guillemotright",
      "ellipsis","space","Agrave","Atilde","Otilde","OE","oe","endash","emdash",
      "quotedblleft","quotedblright","quoteleft","quoteright","divide","lozenge",
      "ydieresis","Ydieresis","fraction","currency","guilsinglleft","guilsinglright",
      "fi","fl","daggerdbl","periodcentered","quotesinglbase","quotedblbase",
      "perthousand","Acircumflex","Ecircumflex","Aacute","Edieresis","Egrave","Iacute",
      "Icircumflex","Idieresis","Igrave","Oacute","Ocircumflex","apple","Ograve",
      "Uacute","Ucircumflex","Ugrave","dotlessi","circumflex","tilde","macron","breve",
      "dotaccent","ring","cedilla","hungarumlaut","ogonek","caron"
    ]);
  },
  get StandardEncoding() {
    return shadow(this, "StandardEncoding", [
      "space","exclam","quotedbl","numbersign","dollar","percent","ampersand",
      "quoteright","parenleft","parenright","asterisk","plus","comma","hyphen","period",
      "slash","zero","one","two","three","four","five","six","seven","eight","nine",
      "colon","semicolon","less","equal","greater","question","at","A","B","C","D","E",
      "F","G","H","I","J","K","L","M","N","O","P","Q","R","S","T","U","V","W","X","Y",
      "Z","bracketleft","backslash","bracketright","asciicircum","underscore",
      "quoteleft","a","b","c","d","e","f","g","h","i","j","k","l","m","n","o","p","q",
      "r","s","t","u","v","w","x","y","z","braceleft","bar","braceright","asciitilde",,,
      "exclamdown","cent","sterling","fraction","yen","florin","section","currency",
      "quotesingle","quotedblleft","guillemotleft","guilsinglleft","guilsinglright",
      "fi","fl",,"endash","dagger","daggerdbl","periodcentered",,"paragraph","bullet",
      "quotesinglbase","quotedblbase","quotedblright","guillemotright","ellipsis",
      "perthousand",,"questiondown",,"grave","acute","circumflex","tilde","macron",
      "breve","dotaccent","dieresis",,"ring","cedilla",,"hungarumlaut","ogonek","caron",
      "emdash",,,,,,,,,,,,,,,,,"AE",,"ordfeminine",,,,,"Lslash","Oslash","OE",
      "ordmasculine",,,,,,"ae",,,,"dotlessi",,,"lslash","oslash","oe","germandbls",,,
    ]);
  },
  get WinAnsiEncoding() {
    return shadow(this, "WinAnsiEncoding", [
      "space","exclam","quotedbl","numbersign","dollar","percent","ampersand",
      "quotesingle","parenleft","parenright","asterisk","plus","comma","hyphen",
      "period","slash","zero","one","two","three","four","five","six","seven","eight",
      "nine","colon","semicolon","less","equal","greater","question","at","A","B","C",
      "D","E","F","G","H","I","J","K","L","M","N","O","P","Q","R","S","T","U","V","W",
      "X","Y","Z","bracketleft","backslash","bracketright","asciicircum","underscore",
      "grave","a","b","c","d","e","f","g","h","i","j","k","l","m","n","o","p","q","r",
      "s","t","u","v","w","x","y","z","braceleft","bar","braceright","asciitilde",
      "bullet","Euro","bullet","quotesinglbase","florin","quotedblbase","ellipsis",
      "dagger","daggerdbl","circumflex","perthousand","Scaron","guilsinglleft","OE",
      "bullet","Zcaron","bullet","bullet","quoteleft","quoteright","quotedblleft",
      "quotedblright","bullet","endash","emdash","tilde","trademark","scaron",
      "guilsinglright","oe","bullet","zcaron","Ydieresis","space","exclamdown","cent",
      "sterling","currency","yen","brokenbar","section","dieresis","copyright",
      "ordfeminine","guillemotleft","logicalnot","hyphen","registered","macron",
      "degree","plusminus","twosuperior","threesuperior","acute","mu","paragraph",
      "periodcentered","cedilla","onesuperior","ordmasculine","guillemotright",
      "onequarter","onehalf","threequarters","questiondown","Agrave","Aacute",
      "Acircumflex","Atilde","Adieresis","Aring","AE","Ccedilla","Egrave","Eacute",
      "Ecircumflex","Edieresis","Igrave","Iacute","Icircumflex","Idieresis","Eth",
      "Ntilde","Ograve","Oacute","Ocircumflex","Otilde","Odieresis","multiply","Oslash",
      "Ugrave","Uacute","Ucircumflex","Udieresis","Yacute","Thorn","germandbls",
      "agrave","aacute","acircumflex","atilde","adieresis","aring","ae","ccedilla",
      "egrave","eacute","ecircumflex","edieresis","igrave","iacute","icircumflex",
      "idieresis","eth","ntilde","ograve","oacute","ocircumflex","otilde","odieresis",
      "divide","oslash","ugrave","uacute","ucircumflex","udieresis","yacute","thorn",
      "ydieresis"
    ]);
  },
  get zapfDingbatsEncoding() {
    return shadow(this, "zapfDingbatsEncoding", [
      "space","a1","a2","a202","a3","a4","a5","a119","a118","a117","a11","a12","a13",
      "a14","a15","a16","a105","a17","a18","a19","a20","a21","a22","a23","a24","a25",
      "a26","a27","a28","a6","a7","a8","a9","a10","a29","a30","a31","a32","a33","a34",
      "a35","a36","a37","a38","a39","a40","a41","a42","a43","a44","a45","a46","a47",
      "a48","a49","a50","a51","a52","a53","a54","a55","a56","a57","a58","a59","a60",
      "a61","a62","a63","a64","a65","a66","a67","a68","a69","a70","a71","a72","a73",
      "a74","a203","a75","a204","a76","a77","a78","a79","a81","a82","a83","a84","a97",
      "a98","a99","a100",,,,,,,,,,,,,,,,,,,,,,,,,,,,,,,,,,,"a101","a102","a103","a104",
      "a106","a107","a108","a112","a111","a110","a109","a120","a121","a122","a123",
      "a124","a125","a126","a127","a128","a129","a130","a131","a132","a133","a134",
      "a135","a136","a137","a138","a139","a140","a141","a142","a143","a144","a145",
      "a146","a147","a148","a149","a150","a151","a152","a153","a154","a155","a156",
      "a157","a158","a159","a160","a161","a163","a164","a196","a165","a192","a166",
      "a167","a168","a169","a170","a171","a172","a173","a162","a174","a175","a176",
      "a177","a178","a179","a193","a180","a199","a181","a200","a182",,"a201","a183",
      "a184","a197","a185","a194","a198","a186","a195","a187","a188","a189","a190",
      "a191"
    ]);
  }
};

var CanvasGraphics = (function() {
    function constructor(canvasCtx) {
        this.ctx = canvasCtx;
        this.current = new CanvasExtraState();
        this.stateStack = [ ];
        this.pendingClip = null;
        this.res = null;
        this.xobjs = null;
        this.map = {
            // Graphics state
            w: "setLineWidth",
            J: "setLineCap",
            j: "setLineJoin",
            M: "setMiterLimit",
            d: "setDash",
            ri: "setRenderingIntent",
            i: "setFlatness",
            gs: "setGState",
            q: "save",
            Q: "restore",
            cm: "transform",

            // Path
            m: "moveTo",
            l: "lineTo",
            c: "curveTo",
            v: "curveTo2",
            y: "curveTo3",
            h: "closePath",
            re: "rectangle",
            S: "stroke",
            s: "closeStroke",
            f: "fill",
            "f*": "eoFill",
            B: "fillStroke",
            "B*": "eoFillStroke",
            b: "closeFillStroke",
            "b*": "closeEOFillStroke",
            n: "endPath",

            // Clipping
            W: "clip",
            "W*": "eoClip",

            // Text
            BT: "beginText",
            ET: "endText",
            Tc: "setCharSpacing",
            Tw: "setWordSpacing",
            Tz: "setHScale",
            TL: "setLeading",
            Tf: "setFont",
            Tr: "setTextRenderingMode",
            Ts: "setTextRise",
            Td: "moveText",
            TD: "setLeadingMoveText",
            Tm: "setTextMatrix",
            "T*": "nextLine",
            Tj: "showText",
            TJ: "showSpacedText",
            "'": "nextLineShowText",
            '"': "nextLineSetSpacingShowText",

            // Type3 fonts
            d0: "setCharWidth",
            d1: "setCharWidthAndBounds",

            // Color
            CS: "setStrokeColorSpace",
            cs: "setFillColorSpace",
            SC: "setStrokeColor",
            SCN: "setStrokeColorN",
            sc: "setFillColor",
            scn: "setFillColorN",
            G: "setStrokeGray",
            g: "setFillGray",
            RG: "setStrokeRGBColor",
            rg: "setFillRGBColor",
            K: "setStrokeCMYKColor",
            k: "setFillCMYKColor",

            // Shading
            sh: "shadingFill",

            // Images
            BI: "beginInlineImage",

            // XObjects
            Do: "paintXObject",

            // Marked content
            MP: "markPoint",
            DP: "markPointProps",
            BMC: "beginMarkedContent",
            BDC: "beginMarkedContentProps",
            EMC: "endMarkedContent",

            // Compatibility
            BX: "beginCompat",
            EX: "endCompat",
        };
    }

    const LINE_CAP_STYLES = [ "butt", "round", "square" ];
    const LINE_JOIN_STYLES = [ "miter", "round", "bevel" ];
    const NORMAL_CLIP = {};
    const EO_CLIP = {};

    constructor.prototype = {
        translateFont: function(fontDict, xref, resources) {
            var descriptor = xref.fetch(fontDict.get("FontDescriptor"));

            var fontName = descriptor.get("FontName");
            assertWellFormed(IsName(fontName), "invalid font name");
            fontName = fontName.name.replace("+", "_");

            var fontFile = descriptor.get2("FontFile", "FontFile2");
            if (!fontFile)
                error("FontFile not found for font: " + fontName);
            fontFile = xref.fetchIfRef(fontFile);

            // Generate the custom cmap of the font if needed
            var encodingMap = {};
            if (fontDict.has("Encoding")) {
                var encoding = xref.fetchIfRef(fontDict.get("Encoding"));
                if (IsDict(encoding)) {
                    // Build an map between codes and glyphs
                    var differences = encoding.get("Differences");
                    var index = 0;
                    for (var j = 0; j < differences.length; j++) {
                        var data = differences[j];
                        IsNum(data) ? index = data : encodingMap[index++] = data;
                    }

                    // Get the font charset if any
                    var charset = descriptor.get("CharSet");
                    if (charset) {
                        assertWellFormed(IsString(charset), "invalid charset");

                        charset = charset.split("/");
                    }
                } else if (IsName(encoding)) {
                    var encoding = Encodings[encoding.name];
                    if (!encoding)
                        error("Unknown font encoding");

                    var widths = xref.fetchIfRef(fontDict.get("Widths"));
                    var firstChar = xref.fetchIfRef(fontDict.get("FirstChar"));
                    assertWellFormed(IsArray(widths) && IsInt(firstChar),
                                     "invalid font Widths or FirstChar");
                    var charset = [];
                    for (var j = 0; j < widths.length; j++) {
                        if (widths[j])
                            charset.push(encoding[j + firstChar]);
                    }
                }
            }

            var subType = fontDict.get("Subtype");
            var bbox = descriptor.get("FontBBox");
            assertWellFormed(IsName(subType) && IsArray(bbox),
                             "invalid font Subtype or FontBBox");

            var properties = {
                type: subType.name,
                encoding: encodingMap,
                charset: charset,
                bbox: bbox
            };

            return {
                name: fontName,
                file: fontFile,
                properties: properties
            }
        },

        beginDrawing: function(mediaBox) {
            var cw = this.ctx.canvas.width, ch = this.ctx.canvas.height;
            this.ctx.save();
            this.ctx.scale(cw / mediaBox.width, -ch / mediaBox.height);
            this.ctx.translate(0, -mediaBox.height);
        },

        execute: function(code, xref, resources) {
            var savedXref = this.xref, savedRes = this.res, savedXobjs = this.xobjs;
            this.xref = xref;
            this.res = resources || new Dict();
            this.xobjs = xref.fetchIfRef(this.res.get("XObject")) || new Dict();

            code(this);

            this.xobjs = savedXobjs;
            this.res = savedRes;
            this.xref = savedXref;
        },

        compile: function(stream, xref, resources, fonts) {
            var xobjs = xref.fetchIfRef(resources.get("XObject")) || new Dict();

            var parser = new Parser(new Lexer(stream), false);
            var objpool = [];

            function emitArg(arg) {
                if (typeof arg == "object" || typeof arg == "string") {
                    var index = objpool.length;
                    objpool[index] = arg;
                    return "objpool[" + index + "]";
                }
                return arg;
            }

            var src = "";

            var args = [];
            var map = this.map;
            var obj;
            while (!IsEOF(obj = parser.getObj())) {
                if (IsCmd(obj)) {
                    var cmd = obj.cmd;
                    var fn = map[cmd];
                    assertWellFormed(fn, "Unknown command '" + cmd + "'");
                    // TODO figure out how to type-check vararg functions

                    if (cmd == "Do" && !args[0].code) { // eagerly compile XForm objects
                        var name = args[0].name;
                        var xobj = xobjs.get(name);
                        if (xobj) {
                            xobj = xref.fetchIfRef(xobj);
                            assertWellFormed(IsStream(xobj), "XObject should be a stream");

                            var type = xobj.dict.get("Subtype");
                            assertWellFormed(IsName(type), "XObject should have a Name subtype");

                            if ("Form" == type.name) {
                                args[0].code = this.compile(xobj,
                                                            xref,
                                                            xobj.dict.get("Resources"),
                                                            fonts);
                            }
                        }
                    } else if (cmd == "Tf") { // eagerly collect all fonts
                        var fontRes = resources.get("Font");
                        if (fontRes) {
                            fontRes = xref.fetchIfRef(fontRes);
                            var font = xref.fetchIfRef(fontRes.get(args[0].name));
                            assertWellFormed(IsDict(font));
                            if (!font.translated) {
                                font.translated = this.translateFont(font, xref, resources);
                                if (fonts && font.translated) {
                                    // keep track of each font we translated so the caller can
                                    // load them asynchronously before calling display on a page
                                    fonts.push(font.translated);
                                }
                            }
                        }
                    }

                    src += "this.";
                    src += fn;
                    src += "(";
                    src += args.map(emitArg).join(",");
                    src += ");\n";

                    args.length = 0;
                } else {
                    assertWellFormed(args.length <= 33, "Too many arguments");
                    args.push(obj);
                }
            }

            var fn = Function("objpool", src);
            return function (gfx) { fn.call(gfx, objpool); };
        },

        endDrawing: function() {
            this.ctx.restore();
        },

        // Graphics state
        setLineWidth: function(width) {
            this.ctx.lineWidth = width;
        },
        setLineCap: function(style) {
            this.ctx.lineCap = LINE_CAP_STYLES[style];
        },
        setLineJoin: function(style) {
            this.ctx.lineJoin = LINE_JOIN_STYLES[style];
        },
        setMiterLimit: function(limit) {
            this.ctx.miterLimit = limit;
        },
        setDash: function(dashArray, dashPhase) {
            this.ctx.mozDash = dashArray;
            this.ctx.mozDashOffset = dashPhase;
        },
        setRenderingIntent: function(intent) {
            TODO("set rendering intent");
        },
        setFlatness: function(flatness) {
            TODO("set flatness");
        },
        setGState: function(dictName) {
            TODO("set graphics state from dict");
        },
        save: function() {
            this.ctx.save();
            this.stateStack.push(this.current);
            this.current = new CanvasExtraState();
        },
        restore: function() {
            var prev = this.stateStack.pop();
            if (prev) {
                this.current = prev;
                this.ctx.restore();
            }
        },
        transform: function(a, b, c, d, e, f) {
            this.ctx.transform(a, b, c, d, e, f);
        },

        // Path
        moveTo: function(x, y) {
            this.ctx.moveTo(x, y);
        },
        lineTo: function(x, y) {
            this.ctx.lineTo(x, y);
        },
        curveTo: function(x1, y1, x2, y2, x3, y3) {
            this.ctx.bezierCurveTo(x1, y1, x2, y2, x3, y3);
        },
        curveTo2: function(x2, y2, x3, y3) {
            TODO("'v' operator: need current point in gfx context");
        },
        curveTo3: function(x1, y1, x3, y3) {
            this.curveTo(x1, y1, x3, y3, x3, y3);
        },
        closePath: function() {
            this.ctx.closePath();
        },
        rectangle: function(x, y, width, height) {
            this.ctx.rect(x, y, width, height);
        },
        stroke: function() {
            this.ctx.stroke();
            this.consumePath();
        },
        closeStroke: function() {
            this.closePath();
            this.stroke();
        },
        fill: function() {
            this.ctx.fill();
            this.consumePath();
        },
        eoFill: function() {
            var savedFillRule = this.setEOFillRule();
            this.fill();
            this.restoreFillRule(savedFillRule);
        },
        fillStroke: function() {
            this.ctx.fill();
            this.ctx.stroke();
            this.consumePath();
        },
        eoFillStroke: function() {
            var savedFillRule = this.setEOFillRule();
            this.fillStroke();
            this.restoreFillRule(savedFillRule);
        },
        closeFillStroke: function() {
            return this.fillStroke();
        },
        closeEOFillStroke: function() {
            var savedFillRule = this.setEOFillRule();
            this.fillStroke();
            this.restoreFillRule(savedFillRule);
        },
        endPath: function() {
            this.consumePath();
        },

        // Clipping
        clip: function() {
            this.pendingClip = NORMAL_CLIP;
        },
        eoClip: function() {
            this.pendingClip = EO_CLIP;
        },

        // Text
        beginText: function() {
            this.current.textMatrix = IDENTITY_MATRIX;
            this.current.x = this.current.lineX = 0;
            this.current.y = this.current.lineY = 0;
        },
        endText: function() {
        },
        setCharSpacing: function(spacing) {
            TODO("character (glyph?) spacing");
        },
        setWordSpacing: function(spacing) {
            TODO("word spacing");
        },
        setHSpacing: function(scale) {
            TODO("horizontal text scale");
        },
        setLeading: function(leading) {
            this.current.leading = leading;
        },
        setFont: function(fontRef, size) {
            var font = this.res.get("Font");
            if (!IsDict(font))
              return;

            font = font.get(fontRef.name);
            font = this.xref.fetchIfRef(font);
            if (!font)
                return;

            var fontName = "";
            var fontDescriptor = font.get("FontDescriptor");
            if (fontDescriptor.num) {
                var fontDescriptor = this.xref.fetchIfRef(fontDescriptor);
                fontName = fontDescriptor.get("FontName").name.replace("+", "_");
                Fonts.active = fontName;
            }

            this.current.fontSize = size;
            this.ctx.font = this.current.fontSize +'px "' + fontName + '"';
        },
        setTextRenderingMode: function(mode) {
            TODO("text rendering mode");
        },
        setTextRise: function(rise) {
            TODO("text rise");
        },
        moveText: function (x, y) {
            this.current.x = this.current.lineX += x;
            this.current.y = this.current.lineY += y;
        },
        setLeadingMoveText: function(x, y) {
            this.setLeading(-y);
            this.moveText(x, y);
        },
        setTextMatrix: function(a, b, c, d, e, f) {
            this.current.textMatrix = [ a, b, c, d, e, f ];
            this.current.x = this.current.lineX = 0;
            this.current.y = this.current.lineY = 0;
        },
        nextLine: function() {
            this.moveText(0, this.current.leading);
        },
        showText: function(text) {
            this.ctx.save();
            this.ctx.translate(0, 2 * this.current.y);
            this.ctx.scale(1, -1);
            this.ctx.transform.apply(this.ctx, this.current.textMatrix);
            this.ctx.fillText(Fonts.chars2Unicode(text), this.current.x, this.current.y);
            this.current.x += this.ctx.measureText(text).width;

            this.ctx.restore();
        },
        showSpacedText: function(arr) {
            for (var i = 0; i < arr.length; ++i) {
                var e = arr[i];
                if (IsNum(e)) {
                    this.current.x -= e * 0.001 * this.current.fontSize;
                } else if (IsString(e)) {
                    this.showText(e);
                } else {
                    malformed("TJ array element "+ e +" isn't string or num");
                }
            }
        },
        nextLineShowText: function(text) {
            this.nextLine();
            this.showText(text);
        },
        nextLineSetSpacingShowText: function(wordSpacing, charSpacing, text) {
            this.setWordSpacing(wordSpacing);
            this.setCharSpacing(charSpacing);
            this.nextLineShowText(text);
        },

        // Type3 fonts
        setCharWidth: function(xWidth, yWidth) {
            TODO("type 3 fonts ('d0' operator)");
        },
        setCharWidthAndBounds: function(xWidth, yWidth, llx, lly, urx, ury) {
            TODO("type 3 fonts ('d1' operator)");
        },

        // Color
        setStrokeColorSpace: function(space) {
            // TODO real impl
        },
        setFillColorSpace: function(space) {
            // TODO real impl
        },
        setStrokeColor: function(/*...*/) {
            // TODO real impl
            if (1 === arguments.length) {
                this.setStrokeGray.apply(this, arguments);
            } else if (3 === arguments.length) {
                this.setStrokeRGBColor.apply(this, arguments);
            }
        },
        setStrokeColorN: function(/*...*/) {
            // TODO real impl
            this.setStrokeColor.apply(this, arguments);
        },
        setFillColor: function(/*...*/) {
            // TODO real impl
            if (1 === arguments.length) {
                this.setFillGray.apply(this, arguments);
            } else if (3 === arguments.length) {
                this.setFillRGBColor.apply(this, arguments);
            }
        },
        setFillColorN: function(/*...*/) {
            // TODO real impl
            this.setFillColor.apply(this, arguments);
        },
        setStrokeGray: function(gray) {
            this.setStrokeRGBColor(gray, gray, gray);
        },
        setFillGray: function(gray) {
            this.setFillRGBColor(gray, gray, gray);
        },
        setStrokeRGBColor: function(r, g, b) {
            this.ctx.strokeStyle = this.makeCssRgb(r, g, b);
        },
        setFillRGBColor: function(r, g, b) {
            this.ctx.fillStyle = this.makeCssRgb(r, g, b);
        },
        setStrokeCMYKColor: function(c, m, y, k) {
            TODO("CMYK space");
        },
        setFillCMYKColor: function(c, m, y, k) {
            TODO("CMYK space");
        },

        // Shading
        shadingFill: function(entryRef) {
            var xref = this.xref;
            var res = this.res;
            
            var shadingRes = xref.fetchIfRef(res.get("Shading"));
            if (!shadingRes)
                error("No shading resource found");

            var shading = xref.fetchIfRef(shadingRes.get(entryRef.name));
            if (!shading)
                error("No shading object found");

            this.save();

            var bbox = shading.get("BBox");
            if (bbox && IsArray(bbox) && 4 == bbox.length) {
                this.rectangle.apply(this, bbox);
                this.clip();
                this.endPath();
            }

            var cs = shading.get2("ColorSpace", "CS");
            TODO("shading-fill color space");

            var background = shading.get("Background");
            if (background)
                TODO("handle background colors");

            const types = [null, this.fillFunctionShading,
                  this.fillAxialShading, this.fillRadialShading];
            
            var typeNum = shading.get("ShadingType");
            var fillFn = types[typeNum];
            if (!fillFn) 
                error("Unknown type of shading");
            fillFn.apply(this, [shading]);

            this.restore();
        },

        fillAxialShading: function(sh) {
            var coordsArr = sh.get("Coords");
            var x0 = coordsArr[0], y0 = coordsArr[1],
                x1 = coordsArr[2], y1 = coordsArr[3];
            
            var t0 = 0.0, t1 = 1.0;
            if (sh.has("Domain")) {
                var domainArr = sh.get("Domain");
                t0 = domainArr[0], t1 = domainArr[1];
            }

            var extendStart = false, extendEnd = false;
            if (sh.has("Extend")) {
                var extendArr = sh.get("Extend");
                extendStart = extendArr[0], extendEnd = extendArr[1];
                TODO("Support extend");
            }
            var fnObj = sh.get("Function");
            fnObj = this.xref.fetchIfRef(fnObj);
            if (IsArray(fnObj))
                error("No support for array of functions");
            else if (!IsPDFFunction(fnObj))
                error("Invalid function");
            var fn = new PDFFunction(this.xref, fnObj);

            var gradient = this.ctx.createLinearGradient(x0, y0, x1, y1);
            
            // 10 samples seems good enough for now, but probably won't work
            // if there are sharp color changes. Ideally, we could see the 
            // current image size and base the # samples on that.
            var step = (t1 - t0) / 10;
            
            for (var i = t0; i <= t1; i += step) {
                var c = fn.func([i]);
                gradient.addColorStop(i, this.makeCssRgb.apply(this, c));
            }

            this.ctx.fillStyle = gradient;
            
            // HACK to draw the gradient onto an infinite rectangle.
            // PDF gradients are drawn across the entire image while
            // Canvas only allows gradients to be drawn in a rectangle
            // Also, larger numbers seem to cause overflow which causes
            // nothing to be drawn.
            this.ctx.fillRect(-1e10, -1e10, 2e10, 2e10);
        },

        // Images
        beginInlineImage: function() {
            TODO("inline images");
            error("(Stream will not be parsed properly, bailing now)");
            // Like an inline stream:
            //  - key/value pairs up to Cmd(ID)
            //  - then image data up to Cmd(EI)
        },

        // XObjects
        paintXObject: function(obj) {
            var xobj = this.xobjs.get(obj.name);
            if (!xobj)
                return;
            xobj = this.xref.fetchIfRef(xobj);
            assertWellFormed(IsStream(xobj), "XObject should be a stream");
            
            var oc = xobj.dict.get("OC");
            if (oc) {
                TODO("oc for xobject");
            }
            
            var opi = xobj.dict.get("OPI");
            if (opi) {
                TODO("opi for xobject");
            }

            var type = xobj.dict.get("Subtype");
            assertWellFormed(IsName(type), "XObject should have a Name subtype");
            if ("Image" == type.name) {
                this.paintImageXObject(obj, xobj, false);
            } else if ("Form" == type.name) {
                this.paintFormXObject(obj, xobj);
            } else if ("PS" == type.name) {
                warn("(deprecated) PostScript XObjects are not supported");
            } else {
                malformed("Unknown XObject subtype "+ type.name);
            }
        },

        paintFormXObject: function(ref, stream) {
            this.save();

            var matrix = stream.dict.get("Matrix");
            if (matrix && IsArray(matrix) && 6 == matrix.length)
                this.transform.apply(this, matrix);

            var bbox = stream.dict.get("BBox");
            if (bbox && IsArray(bbox) && 4 == bbox.length) {
                this.rectangle.apply(this, bbox);
                this.clip();
                this.endPath();
            }

            this.execute(ref.code, this.xref, stream.dict.get("Resources"));

            this.restore();
        },

        paintImageXObject: function(ref, image, inline) {
            this.save();
            if (image.getParams) {
                // JPX/JPEG2000 streams directly contain bits per component
                // and color space mode information.
                TODO("get params from actual stream");
                // var bits = ...
                // var colorspace = ...
            }
            // TODO cache rendered images?

            var dict = image.dict;
            var w = dict.get2("Width", "W");
            var h = dict.get2("Height", "H");

            if (w < 1 || h < 1)
                error("Invalid image width or height");
            
            var ctx = this.ctx;
            // scale the image to the unit square
            ctx.scale(1/w, 1/h);

            var interpolate = dict.get2("Interpolate", "I");
            if (!IsBool(interpolate))
                interpolate = false;
            var imageMask = dict.get2("ImageMask", "IM");
            if (!IsBool(imageMask))
                imageMask = false;

            var bitsPerComponent = image.bitsPerComponent;
            if (!bitsPerComponent) {
                bitsPerComponent = dict.get2("BitsPerComponent", "BPC");
                if (!bitsPerComponent) {
                    if (imageMask)
                        bitsPerComponent = 1;
                    else
                        error("Bits per component missing in image");
                }
            }

            if (bitsPerComponent !== 8)
                error("Unsupported bpc");

            var xref = this.xref;
            var colorSpaces = this.colorSpaces;

            if (imageMask) {
                error("support image masks");
            }

            // actual image
            var csStream = dict.get2("ColorSpace", "CS");
            csStream = xref.fetchIfRef(csStream);
            if (IsName(csStream) && inline) 
                csStream = colorSpaces.get(csStream);
            
            var colorSpace = new ColorSpace(xref, csStream);

            var decode = dict.get2("Decode", "D");

            TODO("create color map");
            
            var mask = image.dict.get("Mask");
            mask = xref.fetchIfRef(mask);
            var smask = image.dict.get("SMask");
            smask = xref.fetchIfRef(smask);

            if (IsStream(smask)) {
                if (inline)
                    error("cannot combine smask and inlining");

                var maskDict = smask.dict;
                var maskW = maskDict.get2("Width", "W");
                var maskH = maskDict.get2("Height", "H");
                if (!IsNum(maskW) || !IsNum(maskH) || maskW < 1 || maskH < 1)
                    error("Invalid image width or height");
                if (maskW !== w || maskH !== h)
                    error("Invalid image width or height");

                var maskInterpolate = maskDict.get2("Interpolate", "I");
                if (!IsBool(maskInterpolate))
                    maskInterpolate = false;

                var maskBPC = maskDict.get2("BitsPerComponent", "BPC");
                if (!maskBPC)
                    error("Invalid image mask bpc");
            
                var maskCsStream = maskDict.get2("ColorSpace", "CS");
                maskCsStream = xref.fetchIfRef(maskCsStream);
                var maskColorSpace = new ColorSpace(xref, maskCsStream);
                if (maskColorSpace.mode !== "DeviceGray")
                    error("Invalid color space for smask");

                var maskDecode = maskDict.get2("Decode", "D");
                if (maskDecode)
                    TODO("Handle mask decode");
                // handle matte object 
            } else {
                smask = null;
            }

            var tmpCanvas = document.createElement("canvas");
            tmpCanvas.width = w;
            tmpCanvas.height = h;
            var tmpCtx = tmpCanvas.getContext("2d");
            var imgData = tmpCtx.getImageData(0, 0, w, h);
            var pixels = imgData.data;
            
            if (bitsPerComponent != 8)
                error("unhandled number of bits per component"); 
            
            if (smask) {
                if (maskColorSpace.numComps != 1)
                    error("Incorrect number of components in smask");
                
                var numComps = colorSpace.numComps;
                var imgArray = image.getBytes(numComps * w * h);
                var imgIdx = 0;

                var smArray = smask.getBytes(w * h);
                var smIdx = 0;
               
                var length = 4 * w * h;
                switch (numComps) {
                case 1:
                    for (var i = 0; i < length; i += 4) {
                        var p = imgArray[imageIdx++];
                        pixels[i] = p;
                        pixels[i+1] = p;
                        pixels[i+2] = p;
                        pixels[i+3] = smArray[smIdx++];
                    }
                    break;
                case 3:
                    for (var i = 0; i < length; i += 4) {
                        pixels[i] = imgArray[imgIdx++];
                        pixels[i+1] = imgArray[imgIdx++];
                        pixels[i+2] = imgArray[imgIdx++];
                        pixels[i+3] = smArray[smIdx++];
                    }
                    break;
                default:
                    error("unhandled amount of components per pixel: " + numComps);
                }
            } else {
                var numComps = colorSpace.numComps;
                var imgArray = image.getBytes(numComps * w * h);
                var imgIdx = 0;
               
                var length = 4 * w * h;
                switch (numComps) {
                case 1:
                    for (var i = 0; i < length; i += 4) {
                        var p = imgArray[imageIdx++];
                        pixels[i] = p;
                        pixels[i+1] = p;
                        pixels[i+2] = p;
                        pixels[i+3] = 255;
                    }
                    break;
                case 3:
                    for (var i = 0; i < length; i += 4) {
                        pixels[i] = imgArray[imgIdx++];
                        pixels[i+1] = imgArray[imgIdx++];
                        pixels[i+2] = imgArray[imgIdx++];
                        pixels[i+3] = 255;
                    }
                    break;
                default:
                    error("unhandled amount of components per pixel: " + numComps);
                }
            }
            tmpCtx.putImageData(imgData, 0, 0);
            ctx.drawImage(tmpCanvas, 0, 0);
            this.restore();
        },

        // Marked content

        markPoint: function(tag) {
            TODO("Marked content");
        },
        markPointProps: function(tag, properties) {
            TODO("Marked content");
        },
        beginMarkedContent: function(tag) {
            TODO("Marked content");
        },
        beginMarkedContentProps: function(tag, properties) {
            TODO("Marked content");
        },
        endMarkedContent: function() {
            TODO("Marked content");
        },

        // Compatibility

        beginCompat: function() {
            TODO("ignore undefined operators (should we do that anyway?)");
        },
        endCompat: function() {
            TODO("stop ignoring undefined operators");
        },

        // Helper functions

        consumePath: function() {
            if (this.pendingClip) {
                var savedFillRule = null;
                if (this.pendingClip == EO_CLIP)
                    savedFillRule = this.setEOFillRule();

                this.ctx.clip();

                this.pendingClip = null;
                if (savedFillRule !== null)
                    this.restoreFillRule(savedFillRule);
            }
            this.ctx.beginPath();
        },
        makeCssRgb: function(r, g, b) {
            var ri = (255 * r) | 0, gi = (255 * g) | 0, bi = (255 * b) | 0;
            return "rgb("+ ri +","+ gi +","+ bi +")";
        },
        // We generally keep the canvas context set for
        // nonzero-winding, and just set evenodd for the operations
        // that need them.
        setEOFillRule: function() {
            var savedFillRule = this.ctx.mozFillRule;
            this.ctx.mozFillRule = "evenodd";
            return savedFillRule;
        },
        restoreFillRule: function(rule) {
            this.ctx.mozFillRule = rule;
        }
    };

    return constructor;
})();

var ColorSpace = (function() {
    function constructor(xref, cs) {
        if (IsName(cs)) {
            var mode = cs.name;
            this.mode = mode;
            switch(mode) {
            case "DeviceGray":
            case "G":
                this.numComps = 1;
                break;
            }
            TODO("fill in color space constructor");
        } else if (IsArray(cs)) {
            var mode = cs[0].name;
            this.mode = mode;
            
            var stream = cs[1];
            stream = xref.fetchIfRef(stream);

            switch (mode) {
            case "DeviceGray":
            case "G":
                this.stream = stream;
                this.dict = stream.dict;
                this.numComps = 1;
                break;
            case "ICCBased":
                var dict = stream.dict;
                
                this.stream = stream;
                this.dict = dict;
                this.numComps = dict.get("N");
                break;
            default:
                error("unrecognized color space object");
            }
        } else {
            error("unrecognized color space object");
        }
    };
    
    constructor.prototype = {
    };

    return constructor;
})();

var PDFFunction = (function() {
    function constructor(xref, fn) {
        var dict = fn.dict;
        if (!dict)
           dict = fn;

        const types = [this.constructSampled, null,
                this.constructInterpolated, this.constructStiched,
                this.constructPostScript];
        
        var typeNum = dict.get("FunctionType");
        var typeFn = types[typeNum];
        if (!typeFn) 
            error("Unknown type of function");

        typeFn.apply(this, [fn, dict]);
    };

    constructor.prototype = {
        constructSampled: function(str, dict) {
            var domain = dict.get("Domain");
            var range = dict.get("Range");

            if (!domain || !range)
                error("No domain or range");
        
            var inputSize = domain.length / 2;
            var outputSize = range.length / 2;

            if (inputSize != 1)
                error("No support for multi-variable inputs to functions");

            var size = dict.get("Size");
            var bps = dict.get("BitsPerSample");
            var order = dict.get("Order");
            if (!order)
                order = 1;
            if (order !== 1)
                error ("No support for cubic spline interpolation");
            
            var encode = dict.get("Encode");
            if (!encode) {
                encode = [];
                for (var i = 0; i < inputSize; ++i) {
                    encode.push(0);
                    encode.push(size[i] - 1);
                }
            }
            var decode = dict.get("Decode");
            if (!decode)
                decode = range;

            var samples = this.getSampleArray(size, outputSize, bps, str);

            this.func = function(args) {
                var clip = function(v, min, max) {
                    if (v > max)
                        v = max;
                    else if (v < min)
                        v = min
                    return v;
                }

                if (inputSize != args.length)
                    error("Incorrect number of arguments");

                for (var i = 0; i < inputSize; i++) {
                    var i2 = i * 2;
                    
                    // clip to the domain
                    var v = clip(args[i], domain[i2], domain[i2 + 1]);

                    // encode
                    v = encode[i2] + ((v - domain[i2]) * 
                            (encode[i2 + 1] - encode[i2]) / 
                            (domain[i2 + 1] - domain[i2]));
                    
                    // clip to the size
                    args[i] = clip(v, 0, size[i] - 1);
                }

                // interpolate to table
                TODO("Multi-dimensional interpolation");
                var floor = Math.floor(args[0]);
                var ceil = Math.ceil(args[0]);
                var scale = args[0] - floor;

                floor *= outputSize;
                ceil *= outputSize;

                var output = [];
                for (var i = 0; i < outputSize; ++i) {
                    if (ceil == floor) {
                        var v = samples[ceil + i];
                    } else {
                        var low = samples[floor + i];
                        var high = samples[ceil + i];
                        var v = low * scale + high * (1 - scale);
                    }
                    
                    var i2 = i * 2;
                    // decode
                    v = decode[i2] + (v * (decode[i2 + 1] - decode[i2]) / 
                            ((1 << bps) - 1));
                    
                    // clip to the domain
                    output.push(clip(v, range[i2], range[i2 + 1]));
                }

                return output;
            }
        },
        getSampleArray: function(size, outputSize, bps, str) {
            var length = 1;
            for (var i = 0; i < size.length; i++)
                length *= size[i];
            length *= outputSize;

            var array = [];
            var codeSize = 0;
            var codeBuf = 0;

            var strBytes = str.getBytes((length * bps + 7) / 8);
            var strIdx = 0;
            for (var i = 0; i < length; i++) {
                var b;
                while (codeSize < bps) {
                    codeBuf <<= 8;
                    codeBuf |= strBytes[strIdx++];
                    codeSize += 8;
                }
                codeSize -= bps
                array.push(codeBuf >> codeSize);
                codeBuf &= (1 << codeSize) - 1;
            }
            return array;
        },
        constructInterpolated: function() {
            error("unhandled type of function");
        },    
        constructStiched: function() {
            error("unhandled type of function");
        },    
        constructPostScript: function() {
            error("unhandled type of function");
        }
    };

    return constructor;
})();<|MERGE_RESOLUTION|>--- conflicted
+++ resolved
@@ -318,11 +318,7 @@
         },
         getByte: function() {
             var pos = this.pos;
-<<<<<<< HEAD
             while (this.bufferLength <= pos) {
-=======
-            if (bufferLength <= pos) {
->>>>>>> f3fcbd0f
                 if (this.eof)
                     return;
                 this.readBlock();
@@ -346,11 +342,7 @@
         },
         lookChar: function() {
             var pos = this.pos;
-<<<<<<< HEAD
             while (this.bufferLength <= pos) {
-=======
-            if (bufferLength <= pos) {
->>>>>>> f3fcbd0f
                 if (this.eof)
                     return;
                 this.readBlock();
